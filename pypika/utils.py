--- conflicted
+++ resolved
@@ -1,19 +1,15 @@
-<<<<<<< HEAD
 from __future__ import annotations
-=======
+
 import sys
+from collections.abc import Callable
 from functools import wraps
-from typing import Any, Callable, List, Optional, Type, TypeVar, Union, overload
+from typing import Any, Concatenate, ParamSpec, TypeVar, overload
 
 if sys.version_info >= (3, 10):
     from typing import Concatenate, ParamSpec
 else:
     from typing_extensions import Concatenate, ParamSpec
->>>>>>> 3094e3f9
 
-from collections.abc import Callable
-from functools import wraps
-from typing import Any, Concatenate, ParamSpec, TypeVar, overload
 
 __author__ = "Timothy Heys"
 __email__ = "theys@kayak.com"
