import itertools
import warnings
from copy import copy
<<<<<<< HEAD
from typing import Any, List, Optional, Union, Tuple as TypedTuple
=======
from typing import Any, Optional, Union, Tuple as TypedTuple, List
>>>>>>> 89c1ef04

from pypika.enums import Dialects
from pypika.queries import (
    CreateQueryBuilder,
    Database,
    DropQueryBuilder,
    Selectable,
    Table,
    Query,
    QueryBuilder,
)
from pypika.terms import (
    ArithmeticExpression,
    Criterion,
    EmptyCriterion,
    Field,
    Function,
    NullCriterion,
    Star,
    Term,
    ValueWrapper,
)
from pypika.utils import QueryException, builder, format_alias_sql, format_quotes


class SnowflakeQuery(Query):
    """
    Defines a query class for use with Snowflake.
    """

    @classmethod
    def _builder(cls, **kwargs: Any) -> "SnowflakeQueryBuilder":
        return SnowflakeQueryBuilder(**kwargs)

    @classmethod
    def create_table(cls, table: Union[str, Table]) -> "SnowflakeCreateQueryBuilder":
        return SnowflakeCreateQueryBuilder().create_table(table)

    @classmethod
    def drop_table(cls, table: Union[str, Table]) -> "SnowflakeDropQueryBuilder":
        return SnowflakeDropQueryBuilder().drop_table(table)


class SnowflakeQueryBuilder(QueryBuilder):
    QUOTE_CHAR = None
    ALIAS_QUOTE_CHAR = '"'
    QUERY_ALIAS_QUOTE_CHAR = ''
    QUERY_CLS = SnowflakeQuery

    def __init__(self, **kwargs: Any) -> None:
        super().__init__(dialect=Dialects.SNOWFLAKE, **kwargs)


class SnowflakeCreateQueryBuilder(CreateQueryBuilder):
    QUOTE_CHAR = None
    QUERY_CLS = SnowflakeQuery

    def __init__(self) -> None:
        super().__init__(dialect=Dialects.SNOWFLAKE)


class SnowflakeDropQueryBuilder(DropQueryBuilder):
    QUOTE_CHAR = None
    QUERY_CLS = SnowflakeQuery

    def __init__(self) -> None:
        super().__init__(dialect=Dialects.SNOWFLAKE)


class MySQLQuery(Query):
    """
    Defines a query class for use with MySQL.
    """

    @classmethod
    def _builder(cls, **kwargs: Any) -> "MySQLQueryBuilder":
        return MySQLQueryBuilder(**kwargs)

    @classmethod
    def load(cls, fp: str) -> "MySQLLoadQueryBuilder":
        return MySQLLoadQueryBuilder().load(fp)

    @classmethod
    def create_table(cls, table: Union[str, Table]) -> "MySQLCreateQueryBuilder":
        return MySQLCreateQueryBuilder().create_table(table)

    @classmethod
    def drop_table(cls, table: Union[str, Table]) -> "MySQLDropQueryBuilder":
        return MySQLDropQueryBuilder().drop_table(table)


class MySQLQueryBuilder(QueryBuilder):
    QUOTE_CHAR = "`"
    QUERY_CLS = MySQLQuery

    def __init__(self, **kwargs: Any) -> None:
        super().__init__(dialect=Dialects.MYSQL, **kwargs)
        self._duplicate_updates = []
        self._ignore_duplicates = False
        self._modifiers = []

        self._for_update_nowait = False
        self._for_update_skip_locked = False
        self._for_update_of = set()

    def __copy__(self) -> "MySQLQueryBuilder":
        newone = super().__copy__()
        newone._duplicate_updates = copy(self._duplicate_updates)
        newone._ignore_duplicates = copy(self._ignore_duplicates)
        return newone

    @builder
    def for_update(
        self, nowait: bool = False, skip_locked: bool = False, of: TypedTuple[str, ...] = ()
    ) -> "QueryBuilder":
        self._for_update = True
        self._for_update_skip_locked = skip_locked
        self._for_update_nowait = nowait
        self._for_update_of = set(of)

    @builder
    def on_duplicate_key_update(self, field: Union[Field, str], value: Any) -> "MySQLQueryBuilder":
        if self._ignore_duplicates:
            raise QueryException("Can not have two conflict handlers")

        field = Field(field) if not isinstance(field, Field) else field
        self._duplicate_updates.append((field, ValueWrapper(value)))

    @builder
    def on_duplicate_key_ignore(self) -> "MySQLQueryBuilder":
        if self._duplicate_updates:
            raise QueryException("Can not have two conflict handlers")

        self._ignore_duplicates = True

    def get_sql(self, **kwargs: Any) -> str:
        self._set_kwargs_defaults(kwargs)
        querystring = super(MySQLQueryBuilder, self).get_sql(**kwargs)
        if querystring:
            if self._duplicate_updates:
                querystring += self._on_duplicate_key_update_sql(**kwargs)
            elif self._ignore_duplicates:
                querystring += self._on_duplicate_key_ignore_sql()
        return querystring

    def _for_update_sql(self, **kwargs) -> str:
        if self._for_update:
            for_update = ' FOR UPDATE'
            if self._for_update_of:
                for_update += f' OF {", ".join([Table(item).get_sql(**kwargs) for item in self._for_update_of])}'
            if self._for_update_nowait:
                for_update += ' NOWAIT'
            elif self._for_update_skip_locked:
                for_update += ' SKIP LOCKED'
        else:
            for_update = ''

        return for_update

    def _on_duplicate_key_update_sql(self, **kwargs: Any) -> str:
        return " ON DUPLICATE KEY UPDATE {updates}".format(
            updates=",".join(
                "{field}={value}".format(field=field.get_sql(**kwargs), value=value.get_sql(**kwargs))
                for field, value in self._duplicate_updates
            )
        )

    def _on_duplicate_key_ignore_sql(self) -> str:
        return " ON DUPLICATE KEY IGNORE"

    @builder
    def modifier(self, value: str) -> "MySQLQueryBuilder":
        """
        Adds a modifier such as SQL_CALC_FOUND_ROWS to the query.
        https://dev.mysql.com/doc/refman/5.7/en/select.html

        :param value: The modifier value e.g. SQL_CALC_FOUND_ROWS
        """
        self._modifiers.append(value)

    def _select_sql(self, **kwargs: Any) -> str:
        """
        Overridden function to generate the SELECT part of the SQL statement,
        with the addition of the a modifier if present.
        """
        return "SELECT {distinct}{modifier}{select}".format(
            distinct="DISTINCT " if self._distinct else "",
            modifier="{} ".format(" ".join(self._modifiers)) if self._modifiers else "",
            select=",".join(term.get_sql(with_alias=True, subquery=True, **kwargs) for term in self._selects),
        )


class MySQLLoadQueryBuilder:
    QUERY_CLS = MySQLQuery

    def __init__(self) -> None:
        self._load_file = None
        self._into_table = None

    @builder
    def load(self, fp: str) -> "MySQLLoadQueryBuilder":
        self._load_file = fp

    @builder
    def into(self, table: Union[str, Table]) -> "MySQLLoadQueryBuilder":
        self._into_table = table if isinstance(table, Table) else Table(table)

    def get_sql(self, *args: Any, **kwargs: Any) -> str:
        querystring = ""
        if self._load_file and self._into_table:
            querystring += self._load_file_sql(**kwargs)
            querystring += self._into_table_sql(**kwargs)
            querystring += self._options_sql(**kwargs)

        return querystring

    def _load_file_sql(self, **kwargs: Any) -> str:
        return "LOAD DATA LOCAL INFILE '{}'".format(self._load_file)

    def _into_table_sql(self, **kwargs: Any) -> str:
        return " INTO TABLE `{}`".format(self._into_table.get_sql(**kwargs))

    def _options_sql(self, **kwargs: Any) -> str:
        return " FIELDS TERMINATED BY ','"

    def __str__(self) -> str:
        return self.get_sql()


class MySQLCreateQueryBuilder(CreateQueryBuilder):
    QUOTE_CHAR = "`"


class MySQLDropQueryBuilder(DropQueryBuilder):
    QUOTE_CHAR = "`"


class VerticaQuery(Query):
    """
    Defines a query class for use with Vertica.
    """

    @classmethod
    def _builder(cls, **kwargs) -> "VerticaQueryBuilder":
        return VerticaQueryBuilder(**kwargs)

    @classmethod
    def from_file(cls, fp: str) -> "VerticaCopyQueryBuilder":
        return VerticaCopyQueryBuilder().from_file(fp)

    @classmethod
    def create_table(cls, table: Union[str, Table]) -> "VerticaCreateQueryBuilder":
        return VerticaCreateQueryBuilder().create_table(table)


class VerticaQueryBuilder(QueryBuilder):
    QUERY_CLS = VerticaQuery

    def __init__(self, **kwargs: Any) -> None:
        super().__init__(dialect=Dialects.VERTICA, **kwargs)
        self._hint = None

    @builder
    def hint(self, label: str) -> "VerticaQueryBuilder":
        self._hint = label

    def get_sql(self, *args: Any, **kwargs: Any) -> str:
        sql = super().get_sql(*args, **kwargs)

        if self._hint is not None:
            sql = "".join([sql[:7], "/*+label({hint})*/".format(hint=self._hint), sql[6:]])

        return sql


class VerticaCreateQueryBuilder(CreateQueryBuilder):
    QUERY_CLS = VerticaQuery

    def __init__(self) -> None:
        super().__init__(dialect=Dialects.VERTICA)
        self._local = False
        self._preserve_rows = False

    @builder
    def local(self) -> "VerticaCreateQueryBuilder":
        if not self._temporary:
            raise AttributeError("'Query' object has no attribute temporary")

        self._local = True

    @builder
    def preserve_rows(self) -> "VerticaCreateQueryBuilder":
        if not self._temporary:
            raise AttributeError("'Query' object has no attribute temporary")

        self._preserve_rows = True

    def _create_table_sql(self, **kwargs: Any) -> str:
        return "CREATE {local}{temporary}TABLE {table}".format(
            local="LOCAL " if self._local else "",
            temporary="TEMPORARY " if self._temporary else "",
            table=self._create_table.get_sql(**kwargs),
        )

    def _table_options_sql(self, **kwargs) -> str:
        table_options = super()._table_options_sql(**kwargs)
        table_options += self._preserve_rows_sql()
        return table_options

    def _as_select_sql(self, **kwargs: Any) -> str:
        return "{preserve_rows} AS ({query})".format(
            preserve_rows=self._preserve_rows_sql(),
            query=self._as_select.get_sql(**kwargs),
        )

    def _preserve_rows_sql(self) -> str:
        return " ON COMMIT PRESERVE ROWS" if self._preserve_rows else ""


class VerticaCopyQueryBuilder:
    QUERY_CLS = VerticaQuery

    def __init__(self) -> None:
        self._copy_table = None
        self._from_file = None

    @builder
    def from_file(self, fp: str) -> "VerticaCopyQueryBuilder":
        self._from_file = fp

    @builder
    def copy_(self, table: Union[str, Table]) -> "VerticaCopyQueryBuilder":
        self._copy_table = table if isinstance(table, Table) else Table(table)

    def get_sql(self, *args: Any, **kwargs: Any) -> str:
        querystring = ""
        if self._copy_table and self._from_file:
            querystring += self._copy_table_sql(**kwargs)
            querystring += self._from_file_sql(**kwargs)
            querystring += self._options_sql(**kwargs)

        return querystring

    def _copy_table_sql(self, **kwargs: Any) -> str:
        return 'COPY "{}"'.format(self._copy_table.get_sql(**kwargs))

    def _from_file_sql(self, **kwargs: Any) -> str:
        return " FROM LOCAL '{}'".format(self._from_file)

    def _options_sql(self, **kwargs: Any) -> str:
        return " PARSER fcsvparser(header=false)"

    def __str__(self) -> str:
        return self.get_sql()


class FetchNextAndOffsetRowsQueryBuilder(QueryBuilder):
    def _limit_sql(self) -> str:
        return " FETCH NEXT {limit} ROWS ONLY".format(limit=self._limit)

    def _offset_sql(self) -> str:
        return " OFFSET {offset} ROWS".format(offset=self._offset or 0)

    @builder
    def fetch_next(self, limit: int):
        warnings.warn("`fetch_next` is deprecated - please use the `limit` method", DeprecationWarning)
        self._limit = limit


class OracleQuery(Query):
    """
    Defines a query class for use with Oracle.
    """

    @classmethod
    def _builder(cls, **kwargs: Any) -> "OracleQueryBuilder":
        return OracleQueryBuilder(**kwargs)


class OracleQueryBuilder(FetchNextAndOffsetRowsQueryBuilder):
    QUOTE_CHAR = None
    QUERY_CLS = OracleQuery

    def __init__(self, **kwargs: Any) -> None:
        super().__init__(dialect=Dialects.ORACLE, **kwargs)

    def get_sql(self, *args: Any, **kwargs: Any) -> str:
        # Oracle does not support group by a field alias
        # Note: set directly in kwargs as they are re-used down the tree in the case of subqueries!
        kwargs['groupby_alias'] = False
        return super().get_sql(*args, **kwargs)

    def _apply_pagination(self, querystring: str, **kwargs) -> str:
        # Note: Overridden as Oracle specifies offset before the fetch next limit
        if self._offset:
            querystring += self._offset_sql()

        if self._limit is not None:
            querystring += self._limit_sql()

        return querystring


class PostgreSQLQuery(Query):
    """
    Defines a query class for use with PostgreSQL.
    """

    @classmethod
    def _builder(cls, **kwargs) -> "PostgreSQLQueryBuilder":
        return PostgreSQLQueryBuilder(**kwargs)


class PostgreSQLQueryBuilder(QueryBuilder):
    ALIAS_QUOTE_CHAR = '"'
    QUERY_CLS = PostgreSQLQuery

    def __init__(self, **kwargs: Any) -> None:
        super().__init__(dialect=Dialects.POSTGRESQL, **kwargs)
        self._returns = []
        self._return_star = False

        self._on_conflict = False
        self._on_conflict_fields = []
        self._on_conflict_do_nothing = False
        self._on_conflict_do_updates = []
        self._on_conflict_wheres = None
        self._on_conflict_do_update_wheres = None

        self._distinct_on = []

        self._for_update_nowait = False
        self._for_update_skip_locked = False
        self._for_update_of = set()

    def __copy__(self) -> "PostgreSQLQueryBuilder":
        newone = super().__copy__()
        newone._returns = copy(self._returns)
        newone._on_conflict_do_updates = copy(self._on_conflict_do_updates)
        return newone

    @builder
    def distinct_on(self, *fields: Union[str, Term]) -> "PostgreSQLQueryBuilder":
        for field in fields:
            if isinstance(field, str):
                self._distinct_on.append(Field(field))
            elif isinstance(field, Term):
                self._distinct_on.append(field)

    @builder
    def for_update(
        self, nowait: bool = False, skip_locked: bool = False, of: TypedTuple[str, ...] = ()
    ) -> "QueryBuilder":
        self._for_update = True
        self._for_update_skip_locked = skip_locked
        self._for_update_nowait = nowait
        self._for_update_of = set(of)

    @builder
    def on_conflict(self, *target_fields: Union[str, Term]) -> "PostgreSQLQueryBuilder":
        if not self._insert_table:
            raise QueryException("On conflict only applies to insert query")

        self._on_conflict = True

        for target_field in target_fields:
            if isinstance(target_field, str):
                self._on_conflict_fields.append(self._conflict_field_str(target_field))
            elif isinstance(target_field, Term):
                self._on_conflict_fields.append(target_field)

    @builder
    def do_nothing(self) -> "PostgreSQLQueryBuilder":
        if len(self._on_conflict_do_updates) > 0:
            raise QueryException("Can not have two conflict handlers")
        self._on_conflict_do_nothing = True

    @builder
    def do_update(
        self, update_field: Union[str, Field], update_value: Optional[Any] = None
    ) -> "PostgreSQLQueryBuilder":
        if self._on_conflict_do_nothing:
            raise QueryException("Can not have two conflict handlers")

        if isinstance(update_field, str):
            field = self._conflict_field_str(update_field)
        elif isinstance(update_field, Field):
            field = update_field
        else:
            raise QueryException("Unsupported update_field")

        if update_value is not None:
            self._on_conflict_do_updates.append((field, ValueWrapper(update_value)))
        else:
            self._on_conflict_do_updates.append((field, None))

    @builder
    def where(self, criterion: Criterion) -> "PostgreSQLQueryBuilder":
        if not self._on_conflict:
            return super().where(criterion)

        if isinstance(criterion, EmptyCriterion):
            return

        if self._on_conflict_do_nothing:
            raise QueryException('DO NOTHING doest not support WHERE')

        if self._on_conflict_fields and self._on_conflict_do_updates:
            if self._on_conflict_do_update_wheres:
                self._on_conflict_do_update_wheres &= criterion
            else:
                self._on_conflict_do_update_wheres = criterion
        elif self._on_conflict_fields:
            if self._on_conflict_wheres:
                self._on_conflict_wheres &= criterion
            else:
                self._on_conflict_wheres = criterion
        else:
            raise QueryException('Can not have fieldless ON CONFLICT WHERE')

    @builder
    def using(self, table: Union[Selectable, str]) -> "QueryBuilder":
        self._using.append(table)

    def _distinct_sql(self, **kwargs: Any) -> str:
        if self._distinct_on:
            return "DISTINCT ON({distinct_on}) ".format(
                distinct_on=",".join(term.get_sql(with_alias=True, **kwargs) for term in self._distinct_on)
            )
        return super()._distinct_sql(**kwargs)

    def _conflict_field_str(self, term: str) -> Optional[Field]:
        if self._insert_table:
            return Field(term, table=self._insert_table)

    def _on_conflict_sql(self, **kwargs: Any) -> str:
        if not self._on_conflict_do_nothing and len(self._on_conflict_do_updates) == 0:
            if not self._on_conflict_fields:
                return ""
            raise QueryException("No handler defined for on conflict")

        if self._on_conflict_do_updates and not self._on_conflict_fields:
            raise QueryException("Can not have fieldless on conflict do update")

        conflict_query = " ON CONFLICT"
        if self._on_conflict_fields:
            fields = [f.get_sql(with_alias=True, **kwargs) for f in self._on_conflict_fields]
            conflict_query += " (" + ', '.join(fields) + ")"

        if self._on_conflict_wheres:
            conflict_query += " WHERE {where}".format(where=self._on_conflict_wheres.get_sql(subquery=True, **kwargs))

        return conflict_query

    def _for_update_sql(self, **kwargs) -> str:
        if self._for_update:
            for_update = ' FOR UPDATE'
            if self._for_update_of:
                for_update += f' OF {", ".join([Table(item).get_sql(**kwargs) for item in self._for_update_of])}'
            if self._for_update_nowait:
                for_update += ' NOWAIT'
            elif self._for_update_skip_locked:
                for_update += ' SKIP LOCKED'
        else:
            for_update = ''

        return for_update

    def _on_conflict_action_sql(self, **kwargs: Any) -> str:
        if self._on_conflict_do_nothing:
            return " DO NOTHING"
        elif len(self._on_conflict_do_updates) > 0:
            updates = []
            for field, value in self._on_conflict_do_updates:
                if value:
                    updates.append(
                        "{field}={value}".format(
                            field=field.get_sql(**kwargs),
                            value=value.get_sql(with_namespace=True, **kwargs),
                        )
                    )
                else:
                    updates.append(
                        "{field}=EXCLUDED.{value}".format(
                            field=field.get_sql(**kwargs),
                            value=field.get_sql(**kwargs),
                        )
                    )
            action_sql = " DO UPDATE SET {updates}".format(updates=",".join(updates))

            if self._on_conflict_do_update_wheres:
                action_sql += " WHERE {where}".format(
                    where=self._on_conflict_do_update_wheres.get_sql(subquery=True, with_namespace=True, **kwargs)
                )
            return action_sql

        return ''

    @builder
    def returning(self, *terms: Any) -> "PostgreSQLQueryBuilder":
        for term in terms:
            if isinstance(term, Field):
                self._return_field(term)
            elif isinstance(term, str):
                self._return_field_str(term)
            elif isinstance(term, (Function, ArithmeticExpression)):
                if term.is_aggregate:
                    raise QueryException("Aggregate functions are not allowed in returning")
                self._return_other(term)
            else:
                self._return_other(self.wrap_constant(term, self._wrapper_cls))

    def _validate_returning_term(self, term: Term) -> None:
        for field in term.fields_():
            if not any([self._insert_table, self._update_table, self._delete_from]):
                raise QueryException("Returning can't be used in this query")

            table_is_insert_or_update_table = field.table in {self._insert_table, self._update_table}
            join_tables = set(itertools.chain.from_iterable([j.criterion.tables_ for j in self._joins]))
            join_and_base_tables = set(self._from) | join_tables
            table_not_base_or_join = bool(term.tables_ - join_and_base_tables)
            if not table_is_insert_or_update_table and table_not_base_or_join:
                raise QueryException("You can't return from other tables")

    def _set_returns_for_star(self) -> None:
        self._returns = [returning for returning in self._returns if not hasattr(returning, "table")]
        self._return_star = True

    def _return_field(self, term: Union[str, Field]) -> None:
        if self._return_star:
            # Do not add select terms after a star is selected
            return

        self._validate_returning_term(term)

        if isinstance(term, Star):
            self._set_returns_for_star()

        self._returns.append(term)

    def _return_field_str(self, term: Union[str, Field]) -> None:
        if term == "*":
            self._set_returns_for_star()
            self._returns.append(Star())
            return

        if self._insert_table:
            self._return_field(Field(term, table=self._insert_table))
        elif self._update_table:
            self._return_field(Field(term, table=self._update_table))
        elif self._delete_from:
            self._return_field(Field(term, table=self._from[0]))
        else:
            raise QueryException("Returning can't be used in this query")

    def _return_other(self, function: Term) -> None:
        self._validate_returning_term(function)
        self._returns.append(function)

    def _returning_sql(self, **kwargs: Any) -> str:
        return " RETURNING {returning}".format(
            returning=",".join(term.get_sql(with_alias=True, **kwargs) for term in self._returns),
        )

    def get_sql(self, with_alias: bool = False, subquery: bool = False, **kwargs: Any) -> str:
        self._set_kwargs_defaults(kwargs)

        querystring = super(PostgreSQLQueryBuilder, self).get_sql(with_alias, subquery, **kwargs)

        querystring += self._on_conflict_sql(**kwargs)
        querystring += self._on_conflict_action_sql(**kwargs)

        if self._returns:
            kwargs['with_namespace'] = self._update_table and self.from_
            querystring += self._returning_sql(**kwargs)
        return querystring


class RedshiftQuery(Query):
    """
    Defines a query class for use with Amazon Redshift.
    """

    @classmethod
    def _builder(cls, **kwargs: Any) -> "RedShiftQueryBuilder":
        return RedShiftQueryBuilder(dialect=Dialects.REDSHIFT, **kwargs)


class RedShiftQueryBuilder(QueryBuilder):
    QUERY_CLS = RedshiftQuery


class MSSQLQuery(Query):
    """
    Defines a query class for use with Microsoft SQL Server.
    """

    @classmethod
    def _builder(cls, **kwargs: Any) -> "MSSQLQueryBuilder":
        return MSSQLQueryBuilder(**kwargs)


class MSSQLQueryBuilder(FetchNextAndOffsetRowsQueryBuilder):
    QUERY_CLS = MSSQLQuery

    def __init__(self, **kwargs: Any) -> None:
        super().__init__(dialect=Dialects.MSSQL, **kwargs)
        self._top: Union[int, None] = None
        self._top_with_ties: bool = False
        self._top_percent: bool = False

    @builder
    def top(self, value: Union[str, int], percent: bool = False, with_ties: bool = False) -> "MSSQLQueryBuilder":
        """
        Implements support for simple TOP clauses.
        https://docs.microsoft.com/en-us/sql/t-sql/queries/top-transact-sql?view=sql-server-2017
        """
        try:
            self._top = int(value)
        except ValueError:
            raise QueryException("TOP value must be an integer")

        if percent and not (0 <= int(value) <= 100):
            raise QueryException("TOP value must be between 0 and 100 when `percent`" " is specified")
        self._top_percent: bool = percent
        self._top_with_ties: bool = with_ties

    def _apply_pagination(self, querystring: str, **kwargs) -> str:
        # Note: Overridden as MSSQL specifies offset before the fetch next limit
        if self._limit is not None or self._offset:
            # Offset has to be present if fetch next is specified in a MSSQL query
            querystring += self._offset_sql()

        if self._limit is not None:
            querystring += self._limit_sql()

        return querystring

    def get_sql(self, *args: Any, **kwargs: Any) -> str:
        # MSSQL does not support group by a field alias.
        # Note: set directly in kwargs as they are re-used down the tree in the case of subqueries!
        kwargs['groupby_alias'] = False
        return super().get_sql(*args, **kwargs)

    def _top_sql(self) -> str:
        _top_statement: str = ""
        if self._top:
            _top_statement = f"TOP ({self._top}) "
            if self._top_percent:
                _top_statement = f"{_top_statement}PERCENT "
            if self._top_with_ties:
                _top_statement = f"{_top_statement}WITH TIES "

        return _top_statement

    def _select_sql(self, **kwargs: Any) -> str:
        return "SELECT {distinct}{top}{select}".format(
            top=self._top_sql(),
            distinct="DISTINCT " if self._distinct else "",
            select=",".join(term.get_sql(with_alias=True, subquery=True, **kwargs) for term in self._selects),
        )


class ClickHouseQuery(Query):
    """
    Defines a query class for use with Yandex ClickHouse.
    """

    @classmethod
    def _builder(cls, **kwargs: Any) -> "ClickHouseQueryBuilder":
        return ClickHouseQueryBuilder(
            dialect=Dialects.CLICKHOUSE, wrap_set_operation_queries=False, as_keyword=True, **kwargs
        )

    @classmethod
    def drop_database(self, database: Union[Database, str]) -> "ClickHouseDropQueryBuilder":
        return ClickHouseDropQueryBuilder().drop_database(database)

    @classmethod
    def drop_table(self, table: Union[Table, str]) -> "ClickHouseDropQueryBuilder":
        return ClickHouseDropQueryBuilder().drop_table(table)

    @classmethod
    def drop_dictionary(self, dictionary: str) -> "ClickHouseDropQueryBuilder":
        return ClickHouseDropQueryBuilder().drop_dictionary(dictionary)

    @classmethod
    def drop_quota(self, quota: str) -> "ClickHouseDropQueryBuilder":
        return ClickHouseDropQueryBuilder().drop_quota(quota)

    @classmethod
    def drop_user(self, user: str) -> "ClickHouseDropQueryBuilder":
        return ClickHouseDropQueryBuilder().drop_user(user)

    @classmethod
    def drop_view(self, view: str) -> "ClickHouseDropQueryBuilder":
        return ClickHouseDropQueryBuilder().drop_view(view)


class ClickHouseQueryBuilder(QueryBuilder):
    QUERY_CLS = ClickHouseQuery

    _distinct_on: List[Term]
    _limit_by: Optional[TypedTuple[int, int, List[Term]]]

    def __init__(self, **kwargs) -> None:
        super().__init__(**kwargs)
        self._final = False
        self._sample = None
        self._sample_offset = None
        self._distinct_on = []
        self._limit_by = None

    def __copy__(self) -> "ClickHouseQueryBuilder":
        newone = super().__copy__()
        newone._limit_by = copy(self._limit_by)
        return newone

    @builder
    def final(self) -> "ClickHouseQueryBuilder":
        self._final = True

    @builder
    def sample(self, sample: int, offset: Optional[int] = None) -> "ClickHouseQueryBuilder":
        self._sample = sample
        self._sample_offset = offset

    @staticmethod
    def _delete_sql(**kwargs: Any) -> str:
        return 'ALTER TABLE'

    def _update_sql(self, **kwargs: Any) -> str:
        return "ALTER TABLE {table}".format(table=self._update_table.get_sql(**kwargs))

    def _from_sql(self, with_namespace: bool = False, **kwargs: Any) -> str:
        selectable = ",".join(clause.get_sql(subquery=True, with_alias=True, **kwargs) for clause in self._from)
        if self._delete_from:
            return " {selectable} DELETE".format(selectable=selectable)
        clauses = [selectable]
        if self._final is not False:
            clauses.append("FINAL")
        if self._sample is not None:
            clauses.append(f"SAMPLE {self._sample}")
        if self._sample_offset is not None:
            clauses.append(f"OFFSET {self._sample_offset}")
        return " FROM {clauses}".format(clauses=" ".join(clauses))

    def _set_sql(self, **kwargs: Any) -> str:
        return " UPDATE {set}".format(
            set=",".join(
                "{field}={value}".format(
                    field=field.get_sql(**dict(kwargs, with_namespace=False)), value=value.get_sql(**kwargs)
                )
                for field, value in self._updates
            )
        )

    @builder
    def distinct_on(self, *fields: Union[str, Term]) -> "ClickHouseQueryBuilder":
        for field in fields:
            if isinstance(field, str):
                self._distinct_on.append(Field(field))
            elif isinstance(field, Term):
                self._distinct_on.append(field)

    def _distinct_sql(self, **kwargs: Any) -> str:
        if self._distinct_on:
            return "DISTINCT ON({distinct_on}) ".format(
                distinct_on=",".join(term.get_sql(with_alias=True, **kwargs) for term in self._distinct_on)
            )
        return super()._distinct_sql(**kwargs)

    @builder
    def limit_by(self, n, *by: Union[str, Term]) -> "ClickHouseQueryBuilder":
        self._limit_by = (n, 0, [Field(field) if isinstance(field, str) else field for field in by])

    @builder
    def limit_offset_by(self, n, offset, *by: Union[str, Term]) -> "ClickHouseQueryBuilder":
        self._limit_by = (n, offset, [Field(field) if isinstance(field, str) else field for field in by])

    def _apply_pagination(self, querystring: str, **kwargs) -> str:
        # LIMIT BY isn't really a pagination per se but since we need
        # to add this to the query right before an actual LIMIT clause
        # this is good enough.
        if self._limit_by:
            querystring += self._limit_by_sql(**kwargs)
        return super()._apply_pagination(querystring, **kwargs)

    def _limit_by_sql(self, **kwargs: Any) -> str:
        (n, offset, by) = self._limit_by
        by = ",".join(term.get_sql(with_alias=True, **kwargs) for term in by)
        if offset != 0:
            return f" LIMIT {n} OFFSET {offset} BY ({by})"
        else:
            return f" LIMIT {n} BY ({by})"

    def replace_table(self, current_table: Optional[Table], new_table: Optional[Table]) -> "ClickHouseQueryBuilder":
        newone = super().replace_table(current_table, new_table)
        if self._limit_by:
            newone._limit_by = (
                self._limit_by[0],
                self._limit_by[1],
                [column.replace_table(current_table, new_table) for column in self._limit_by[2]],
            )
        return newone


class ClickHouseDropQueryBuilder(DropQueryBuilder):
    QUERY_CLS = ClickHouseQuery

    def __init__(self):
        super().__init__(dialect=Dialects.CLICKHOUSE)
        self._cluster_name = None

    @builder
    def drop_dictionary(self, dictionary: str) -> "ClickHouseDropQueryBuilder":
        super()._set_target('DICTIONARY', dictionary)

    @builder
    def drop_quota(self, quota: str) -> "ClickHouseDropQueryBuilder":
        super()._set_target('QUOTA', quota)

    @builder
    def on_cluster(self, cluster: str) -> "ClickHouseDropQueryBuilder":
        if self._cluster_name:
            raise AttributeError("'DropQuery' object already has attribute cluster_name")
        self._cluster_name = cluster

    def get_sql(self, **kwargs: Any) -> str:
        query = super().get_sql(**kwargs)

        if self._drop_target_kind != "DICTIONARY" and self._cluster_name is not None:
            query += " ON CLUSTER " + format_quotes(self._cluster_name, super().QUOTE_CHAR)

        return query


class SQLLiteValueWrapper(ValueWrapper):
    def get_value_sql(self, **kwargs: Any) -> str:
        if isinstance(self.value, bool):
            return "1" if self.value else "0"
        return super().get_value_sql(**kwargs)


class SQLLiteQuery(Query):
    """
    Defines a query class for use with Microsoft SQL Server.
    """

    @classmethod
    def _builder(cls, **kwargs: Any) -> "SQLLiteQueryBuilder":
        return SQLLiteQueryBuilder(**kwargs)


class SQLLiteQueryBuilder(QueryBuilder):
    QUERY_CLS = SQLLiteQuery

    def __init__(self, **kwargs: Any) -> None:
        super().__init__(dialect=Dialects.SQLLITE, wrapper_cls=SQLLiteValueWrapper, **kwargs)
        self._insert_or_replace = False

    @builder
    def insert_or_replace(self, *terms: Any) -> "SQLLiteQueryBuilder":
        self._apply_terms(*terms)
        self._replace = True
        self._insert_or_replace = True

    def _replace_sql(self, **kwargs: Any) -> str:
        prefix = "INSERT OR " if self._insert_or_replace else ""
        return prefix + super()._replace_sql(**kwargs)


class JiraQuery(Query):
    """
    Defines a query class for use with Jira.
    """

    @classmethod
    def _builder(cls, **kwargs) -> "JiraQueryBuilder":
        return JiraQueryBuilder(**kwargs)

    @classmethod
    def where(cls, *args, **kwargs) -> "QueryBuilder":
        return JiraQueryBuilder().where(*args, **kwargs)

    @classmethod
    def Table(cls, table_name: str = '', **_) -> "JiraTable":
        """
        Convenience method for creating a JiraTable
        """
        del table_name
        return JiraTable()

    @classmethod
    def Tables(cls, *names: Union[TypedTuple[str, str], str], **kwargs: Any) -> List["JiraTable"]:
        """
        Convenience method for creating many JiraTable instances
        """
        del kwargs
        return [JiraTable() for _ in range(len(names))]


class JiraQueryBuilder(QueryBuilder):
    """
    Defines a main query builder class to produce JQL expression
    """

    QUOTE_CHAR = ""
    SECONDARY_QUOTE_CHAR = '"'
    QUERY_CLS = JiraQuery

    def __init__(self, **kwargs) -> None:
        super().__init__(dialect=Dialects.JIRA, **kwargs)
        self._from = [JiraTable()]
        self._selects = [Star()]
        self._select_star = True

    def get_sql(self, with_alias: bool = False, subquery: bool = False, **kwargs) -> str:
        return super().get_sql(with_alias, subquery, **kwargs).strip()

    def _from_sql(self, with_namespace: bool = False, **_: Any) -> str:
        """
        JQL doen't have from statements
        """
        return ""

    def _select_sql(self, **_: Any) -> str:
        """
        JQL doen't have select statements
        """
        return ""

    def _where_sql(self, quote_char=None, **kwargs: Any) -> str:
        return self._wheres.get_sql(quote_char=quote_char, subquery=True, **kwargs)


class JiraEmptyCriterion(NullCriterion):
    def get_sql(self, with_alias: bool = False, **kwargs: Any) -> str:
        del with_alias
        sql = "{term} is EMPTY".format(
            term=self.term.get_sql(**kwargs),
        )
        return format_alias_sql(sql, self.alias, **kwargs)


class JiraNotEmptyCriterion(JiraEmptyCriterion):
    def get_sql(self, with_alias: bool = False, **kwargs) -> str:
        del with_alias
        sql = "{term} is not EMPTY".format(
            term=self.term.get_sql(**kwargs),
        )
        return format_alias_sql(sql, self.alias, **kwargs)


class JiraField(Field):
    def isempty(self) -> JiraEmptyCriterion:
        return JiraEmptyCriterion(self)

    def notempty(self) -> JiraNotEmptyCriterion:
        return JiraNotEmptyCriterion(self)


class JiraTable(Table):
    def __init__(self):
        super().__init__("issues")

    def field(self, name: str) -> JiraField:
        return JiraField(name, table=self)<|MERGE_RESOLUTION|>--- conflicted
+++ resolved
@@ -1,11 +1,7 @@
 import itertools
 import warnings
 from copy import copy
-<<<<<<< HEAD
 from typing import Any, List, Optional, Union, Tuple as TypedTuple
-=======
-from typing import Any, Optional, Union, Tuple as TypedTuple, List
->>>>>>> 89c1ef04
 
 from pypika.enums import Dialects
 from pypika.queries import (
