import unittest

<<<<<<< HEAD
from pypika import Table, Query, PostgreSQLQuery, AliasedQuery, SQLLiteQuery, SYSTEM_TIME
=======
from pypika import AliasedQuery, PostgreSQLQuery, Query, SQLLiteQuery, Table
>>>>>>> 0b89d773

__author__ = "Timothy Heys"
__email__ = "theys@kayak.com"


class UpdateTests(unittest.TestCase):
    table_abc = Table("abc")
    table_def = Table("def")

    def test_empty_query(self):
        q = Query.update("abc")

        self.assertEqual("", str(q))

    def test_omit_where(self):
        q = Query.update(self.table_abc).set("foo", "bar")

        self.assertEqual('UPDATE "abc" SET "foo"=\'bar\'', str(q))

    def test_single_quote_escape_in_set(self):
        q = Query.update(self.table_abc).set("foo", "bar'foo")

        self.assertEqual("UPDATE \"abc\" SET \"foo\"='bar''foo'", str(q))

    def test_update__table_schema(self):
        table = Table("abc", "schema1")
        q = Query.update(table).set(table.foo, 1).where(table.foo == 0)

        self.assertEqual('UPDATE "schema1"."abc" SET "foo"=1 WHERE "foo"=0', str(q))

    def test_update_with_none(self):
        q = Query.update("abc").set("foo", None)
        self.assertEqual('UPDATE "abc" SET "foo"=null', str(q))

    def test_update_with_join(self):
        q = (
            Query.update(self.table_abc)
            .join(self.table_def)
            .on(self.table_def.abc_id == self.table_abc.id)
            .set(self.table_abc.lname, self.table_def.lname)
        )
        self.assertEqual(
            'UPDATE "abc" JOIN "def" ON "def"."abc_id"="abc"."id" SET "lname"="def"."lname"',
            str(q),
        )

    def test_update_with_limit(self):
        q = Query.update(self.table_abc).set(self.table_abc.lname, "test").limit(1)
        self.assertEqual('UPDATE "abc" SET "lname"=\'test\' LIMIT 1', str(q))

    def test_update_from(self):
        from_table = Table('from_table')

        q = Query.update(self.table_abc).set(self.table_abc.lname, from_table.long_name).from_(from_table)
        self.assertEqual('UPDATE "abc" SET "lname"="from_table"."long_name" FROM "from_table"', str(q))

    def test_update_from_with_where(self):
        from_table = Table('from_table')

        q = (
            Query.update(self.table_abc)
            .set(self.table_abc.lname, from_table.long_name)
            .from_(from_table)
            .where(self.table_abc.fname.eq(from_table.full_name))
        )
        self.assertEqual(
            'UPDATE "abc" SET "lname"="from_table"."long_name" FROM "from_table" '
            'WHERE "abc"."fname"="from_table"."full_name"',
            str(q),
        )

    def test_update_with_statement(self):
        table_efg = Table('efg')

        sub_query = Query.from_(table_efg).select("fizz")
        an_alias = AliasedQuery("an_alias")

        q = (
            Query.with_(sub_query, "an_alias")
            .update(self.table_abc)
            .from_(an_alias)
            .set(self.table_abc.lname, an_alias.long_name)
            .where(self.table_abc.comp.eq(an_alias.alias_comp))
        )
        self.assertEqual(
            'WITH an_alias AS (SELECT "fizz" FROM "efg") '
            'UPDATE "abc" SET "lname"="an_alias"."long_name" FROM an_alias '
            'WHERE "abc"."comp"="an_alias"."alias_comp"',
            str(q),
        )

    def test_for_portion(self):
        with self.subTest("with system time"):
            q = Query.update(
                self.table_abc.for_portion(
                    SYSTEM_TIME.from_to('2020-01-01', '2020-02-01')
                )
            ).set("foo", "bar")

            self.assertEqual(
                'UPDATE "abc" FOR PORTION OF SYSTEM_TIME FROM \'2020-01-01\' TO \'2020-02-01\' SET "foo"=\'bar\'',
                str(q)
            )

        with self.subTest("with column"):
            q = Query.update(
                self.table_abc.for_portion(
                    self.table_abc.valid_period.from_to('2020-01-01', '2020-02-01')
                )
            ).set("foo", "bar")

            self.assertEqual(
                'UPDATE "abc" FOR PORTION OF "valid_period" FROM \'2020-01-01\' TO \'2020-02-01\' SET "foo"=\'bar\'',
                str(q)
            )

class PostgresUpdateTests(unittest.TestCase):
    table_abc = Table("abc")

    def test_update_returning_str(self):
        q = PostgreSQLQuery.update(self.table_abc).where(self.table_abc.foo == 0).set("foo", "bar").returning("id")

        self.assertEqual('UPDATE "abc" SET "foo"=\'bar\' WHERE "foo"=0 RETURNING "abc"."id"', str(q))

    def test_update_returning(self):
        q = (
            PostgreSQLQuery.update(self.table_abc)
            .where(self.table_abc.foo == 0)
            .set("foo", "bar")
            .returning(self.table_abc.id)
        )

        self.assertEqual('UPDATE "abc" SET "foo"=\'bar\' WHERE "foo"=0 RETURNING "abc"."id"', str(q))

    def test_update_returning_from_different_tables(self):
        table_bcd = Table('bcd')

        q = (
            PostgreSQLQuery.update(self.table_abc)
            .from_(table_bcd)
            .set(self.table_abc.lname, table_bcd.long_name)
            .returning(self.table_abc.id, table_bcd.fname)
        )
        self.assertEqual(
            'UPDATE "abc" SET "lname"="bcd"."long_name" FROM "bcd" RETURNING "abc"."id","bcd"."fname"', str(q)
        )


class SQLLiteUpdateTests(unittest.TestCase):
    table_abc = Table("abc")

    def test_update_with_bool(self):
        q = SQLLiteQuery.update(self.table_abc).set(self.table_abc.foo, True)

        self.assertEqual('UPDATE "abc" SET "foo"=1', str(q))<|MERGE_RESOLUTION|>--- conflicted
+++ resolved
@@ -1,10 +1,6 @@
 import unittest
 
-<<<<<<< HEAD
 from pypika import Table, Query, PostgreSQLQuery, AliasedQuery, SQLLiteQuery, SYSTEM_TIME
-=======
-from pypika import AliasedQuery, PostgreSQLQuery, Query, SQLLiteQuery, Table
->>>>>>> 0b89d773
 
 __author__ = "Timothy Heys"
 __email__ = "theys@kayak.com"
