from copy import copy
from functools import reduce
from typing import Any, List, Optional, Sequence, Tuple as TypedTuple, Type, Union

from pypika.enums import Dialects, JoinType, SetOperation
from pypika.terms import (
    ArithmeticExpression,
    Criterion,
    EmptyCriterion,
    Field,
    Function,
    Index,
    Node,
    Rollup,
    Star,
    Term,
    Tuple,
    ValueWrapper,
<<<<<<< HEAD
    Criterion,
    PeriodCriterion
=======
>>>>>>> 0b89d773
)
from pypika.utils import (
    JoinException,
    QueryException,
    RollupException,
    SetOperationException,
    builder,
    format_alias_sql,
    format_quotes,
    ignore_copy,
)

__author__ = "Timothy Heys"
__email__ = "theys@kayak.com"


class Selectable(Node):
    def __init__(self, alias: str) -> None:
        self.alias = alias

    @builder
    def as_(self, alias: str) -> "Selectable":
        self.alias = alias

    def field(self, name: str) -> Field:
        return Field(name, table=self)

    @property
    def star(self) -> Star:
        return Star(self)

    @ignore_copy
    def __getattr__(self, name: str) -> Field:
        return self.field(name)

    @ignore_copy
    def __getitem__(self, name: str) -> Field:
        return self.field(name)

    def get_table_name(self) -> str:
        return self.alias


class AliasedQuery(Selectable):
    def __init__(self, name: str, query: Optional[Selectable] = None) -> None:
        super().__init__(alias=name)
        self.name = name
        self.query = query

    def get_sql(self, **kwargs: Any) -> str:
        if self.query is None:
            return self.name
        return self.query.get_sql(**kwargs)

    def __eq__(self, other: "AliasedQuery") -> bool:
        return isinstance(other, AliasedQuery) and self.name == other.name

    def __hash__(self) -> int:
        return hash(str(self.name))


class Schema:
    def __init__(self, name: str, parent: Optional["Schema"] = None) -> None:
        self._name = name
        self._parent = parent

    def __eq__(self, other: "Schema") -> bool:
        return isinstance(other, Schema) and self._name == other._name and self._parent == other._parent

    def __ne__(self, other: "Schema") -> bool:
        return not self.__eq__(other)

    @ignore_copy
    def __getattr__(self, item: str) -> "Table":
        return Table(item, schema=self)

    def get_sql(self, quote_char: Optional[str] = None, **kwargs: Any) -> str:
        # FIXME escape
        schema_sql = format_quotes(self._name, quote_char)

        if self._parent is not None:
            return "{parent}.{schema}".format(
                parent=self._parent.get_sql(quote_char=quote_char, **kwargs),
                schema=schema_sql,
            )

        return schema_sql


class Database(Schema):
    @ignore_copy
    def __getattr__(self, item: str) -> Schema:
        return Schema(item, parent=self)


class Table(Selectable):
    @staticmethod
    def _init_schema(schema: Union[str, list, tuple, Schema, None]) -> Union[str, list, tuple, Schema, None]:
        # This is a bit complicated in order to support backwards compatibility. It should probably be cleaned up for
        # the next major release. Schema is accepted as a string, list/tuple, Schema instance, or None
        if isinstance(schema, Schema):
            return schema
        if isinstance(schema, (list, tuple)):
            return reduce(lambda obj, s: Schema(s, parent=obj), schema[1:], Schema(schema[0]))
        if schema is not None:
            return Schema(schema)
        return None

    def __init__(
        self,
        name: str,
        schema: Optional[Union[Schema, str]] = None,
        alias: Optional[str] = None,
        query_cls: Optional[Type["Query"]] = None,
    ) -> None:
        super().__init__(alias)
        self._table_name = name
        self._schema = self._init_schema(schema)
        self._query_cls = query_cls or Query
        self._for = None
        self._for_portion = None
        if not issubclass(self._query_cls, Query):
            raise TypeError("Expected 'query_cls' to be subclass of Query")

    def get_table_name(self) -> str:
        return self.alias or self._table_name

    def get_sql(self, **kwargs: Any) -> str:
        quote_char = kwargs.get("quote_char")
        # FIXME escape
        table_sql = format_quotes(self._table_name, quote_char)

        if self._schema is not None:
<<<<<<< HEAD
            table_sql = "{schema}.{table}".format(
                schema=self._schema.get_sql(**kwargs),
                table=table_sql
            )

        if self._for:
            table_sql = "{table} FOR {criterion}".format(
                table=table_sql,
                criterion=self._for.get_sql(**kwargs)
            )
        elif self._for_portion:
            table_sql = "{table} FOR PORTION OF {criterion}".format(
                table=table_sql,
                criterion=self._for_portion.get_sql(**kwargs)
            )
=======
            table_sql = "{schema}.{table}".format(schema=self._schema.get_sql(**kwargs), table=table_sql)
>>>>>>> 0b89d773

        return format_alias_sql(table_sql, self.alias, **kwargs)

    @builder
    def for_(self, temporal_criterion: Criterion) -> "Table":
        if self._for:
            raise AttributeError("'Query' object already has attribute for_")
        if self._for_portion:
            raise AttributeError("'Query' object already has attribute for_portion")
        self._for = temporal_criterion

    @builder
    def for_portion(self, period_criterion: PeriodCriterion) -> "Table":
        if self._for_portion:
            raise AttributeError("'Query' object already has attribute for_portion")
        if self._for:
            raise AttributeError("'Query' object already has attribute for_")
        self._for_portion = period_criterion

    def __str__(self) -> str:
        return self.get_sql(quote_char='"')

    def __eq__(self, other) -> bool:
        if not isinstance(other, Table):
            return False

        if self._table_name != other._table_name:
            return False

        if self._schema != other._schema:
            return False

        if self.alias != other.alias:
            return False

        return True

    def __repr__(self) -> str:
        if self._schema:
            return "Table('{}', schema='{}')".format(self._table_name, self._schema)
        return "Table('{}')".format(self._table_name)

    def __ne__(self, other: Any) -> bool:
        return not self.__eq__(other)

    def __hash__(self) -> int:
        return hash(str(self))

    def select(self, *terms: Sequence[Union[int, float, str, bool, Term, Field]]) -> "QueryBuilder":
        """
        Perform a SELECT operation on the current table

        :param terms:
            Type:  list[expression]

            A list of terms to select. These can be any type of int, float, str, bool or Term or a Field.

        :return:  QueryBuilder
        """
        return self._query_cls.from_(self).select(*terms)

    def update(self) -> "QueryBuilder":
        """
        Perform an UPDATE operation on the current table

        :return: QueryBuilder
        """
        return self._query_cls.update(self)

    def insert(self, *terms: Union[int, float, str, bool, Term, Field]) -> "QueryBuilder":
        """
        Perform an INSERT operation on the current table

        :param terms:
            Type: list[expression]

            A list of terms to select. These can be any type of int, float, str, bool or  any other valid data

        :return: QueryBuilder
        """
        return self._query_cls.into(self).insert(*terms)


def make_tables(*names: Union[TypedTuple[str, str], str], **kwargs: Any) -> List[Table]:
    """
    Shortcut to create many tables. If `names` param is a tuple, the first
    position will refer to the `_table_name` while the second will be its `alias`.
    Any other data structure will be treated as a whole as the `_table_name`.
    """
    tables = []
    for name in names:
        if isinstance(name, tuple) and len(name) == 2:
            t = Table(
                name=name[0],
                alias=name[1],
                schema=kwargs.get("schema"),
                query_cls=kwargs.get("query_cls"),
            )
        else:
            t = Table(
                name=name,
                schema=kwargs.get("schema"),
                query_cls=kwargs.get("query_cls"),
            )
        tables.append(t)
    return tables


class Column:
    """Represents a column."""

    def __init__(
        self,
        column_name: str,
        column_type: Optional[str] = None,
        nullable: Optional[bool] = None,
        default: Optional[Term] = None,
    ) -> None:
        self.name = column_name
        self.type = column_type
        self.nullable = nullable
        self.default = default

    def get_name_sql(self, **kwargs: Any) -> str:
        quote_char = kwargs.get("quote_char")

        column_sql = "{name}".format(
            name=format_quotes(self.name, quote_char),
        )

        return column_sql

    def get_sql(self, **kwargs: Any) -> str:
        column_sql = "{name}{type}{nullable}{default}".format(
            name=self.get_name_sql(**kwargs),
            type=" {}".format(self.type) if self.type else "",
            nullable=" {}".format("NULL" if self.nullable else "NOT NULL") if self.nullable is not None else "",
            default=" {}".format("DEFAULT " + self.default.get_sql(**kwargs)) if self.default else "",
        )

        return column_sql

    def __str__(self) -> str:
        return self.get_sql(quote_char='"')


def make_columns(*names: Union[TypedTuple[str, str], str]) -> List[Column]:
    """
    Shortcut to create many columns. If `names` param is a tuple, the first
    position will refer to the `name` while the second will be its `type`.
    Any other data structure will be treated as a whole as the `name`.
    """
    columns = []
    for name in names:
        if isinstance(name, tuple) and len(name) == 2:
            column = Column(column_name=name[0], column_type=name[1])
        else:
            column = Column(column_name=name)
        columns.append(column)

    return columns


class PeriodFor:
    def __init__(self, name: str, start_column: Union[str, Column], end_column: Union[str, Column]) -> None:
        self.name = name
        self.start_column = start_column if isinstance(start_column, Column) else Column(start_column)
        self.end_column = end_column if isinstance(end_column, Column) else Column(end_column)

    def get_sql(self, **kwargs: Any) -> str:
        quote_char = kwargs.get("quote_char")

        period_for_sql = "PERIOD FOR {name} ({start_column_name},{end_column_name})".format(
            name=format_quotes(self.name, quote_char),
            start_column_name=self.start_column.get_name_sql(**kwargs),
            end_column_name=self.end_column.get_name_sql(**kwargs),
        )

        return period_for_sql


# for typing in Query's methods
_TableClass = Table


class Query:
    """
    Query is the primary class and entry point in pypika. It is used to build queries iteratively using the builder
    design
    pattern.

    This class is immutable.
    """

    @classmethod
    def _builder(cls, **kwargs: Any) -> "QueryBuilder":
        return QueryBuilder(**kwargs)

    @classmethod
    def from_(cls, table: Union[Selectable, str], **kwargs: Any) -> "QueryBuilder":
        """
        Query builder entry point.  Initializes query building and sets the table to select from.  When using this
        function, the query becomes a SELECT query.

        :param table:
            Type: Table or str

            An instance of a Table object or a string table name.

        :returns QueryBuilder
        """
        return cls._builder(**kwargs).from_(table)

    @classmethod
    def create_table(cls, table: Union[str, Table]) -> "CreateQueryBuilder":
        """
        Query builder entry point. Initializes query building and sets the table name to be created. When using this
        function, the query becomes a CREATE statement.

        :param table: An instance of a Table object or a string table name.

        :return: CreateQueryBuilder
        """
        return CreateQueryBuilder().create_table(table)

    @classmethod
    def into(cls, table: Union[Table, str], **kwargs: Any) -> "QueryBuilder":
        """
        Query builder entry point.  Initializes query building and sets the table to insert into.  When using this
        function, the query becomes an INSERT query.

        :param table:
            Type: Table or str

            An instance of a Table object or a string table name.

        :returns QueryBuilder
        """
        return cls._builder(**kwargs).into(table)

    @classmethod
    def with_(cls, table: Union[str, Selectable], name: str, **kwargs: Any) -> "QueryBuilder":
        return cls._builder(**kwargs).with_(table, name)

    @classmethod
    def select(cls, *terms: Union[int, float, str, bool, Term], **kwargs: Any) -> "QueryBuilder":
        """
        Query builder entry point.  Initializes query building without a table and selects fields.  Useful when testing
        SQL functions.

        :param terms:
            Type: list[expression]

            A list of terms to select.  These can be any type of int, float, str, bool, or Term.  They cannot be a Field
            unless the function ``Query.from_`` is called first.

        :returns QueryBuilder
        """
        return cls._builder(**kwargs).select(*terms)

    @classmethod
    def update(cls, table: Union[str, Table], **kwargs) -> "QueryBuilder":
        """
        Query builder entry point.  Initializes query building and sets the table to update.  When using this
        function, the query becomes an UPDATE query.

        :param table:
            Type: Table or str

            An instance of a Table object or a string table name.

        :returns QueryBuilder
        """
        return cls._builder(**kwargs).update(table)

    @classmethod
    def Table(cls, table_name: str, **kwargs) -> _TableClass:
        """
        Convenience method for creating a Table that uses this Query class.

        :param table_name:
            Type: str

            A string table name.

        :returns Table
        """
        kwargs["query_cls"] = cls
        return Table(table_name, **kwargs)

    @classmethod
    def Tables(cls, *names: Union[TypedTuple[str, str], str], **kwargs: Any) -> List[_TableClass]:
        """
        Convenience method for creating many tables that uses this Query class.
        See ``Query.make_tables`` for details.

        :param names:
            Type: list[str or tuple]

            A list of string table names, or name and alias tuples.

        :returns Table
        """
        kwargs["query_cls"] = cls
        return make_tables(*names, **kwargs)


class _SetOperation(Selectable, Term):
    """
    A Query class wrapper for a all set operations, Union DISTINCT or ALL, Intersect, Except or Minus

    Created via the functions `Query.union`,`Query.union_all`,`Query.intersect`, `Query.except_of`,`Query.minus`.

    This class should not be instantiated directly.
    """

    def __init__(
        self,
        base_query: "QueryBuilder",
        set_operation_query: "QueryBuilder",
        set_operation: SetOperation,
        alias: Optional[str] = None,
        wrapper_cls: Type[ValueWrapper] = ValueWrapper,
    ):
        super().__init__(alias)
        self.base_query = base_query
        self._set_operation = [(set_operation, set_operation_query)]
        self._orderbys = []

        self._limit = None
        self._offset = None

        self._wrapper_cls = wrapper_cls

    @builder
    def orderby(self, *fields: Field, **kwargs: Any) -> "_SetOperation":
        for field in fields:
            field = (
                Field(field, table=self.base_query._from[0])
                if isinstance(field, str)
                else self.base_query.wrap_constant(field)
            )

            self._orderbys.append((field, kwargs.get("order")))

    @builder
    def limit(self, limit: int) -> "_SetOperation":
        self._limit = limit

    @builder
    def offset(self, offset: int) -> "_SetOperation":
        self._offset = offset

    @builder
    def union(self, other: Selectable) -> "_SetOperation":
        self._set_operation.append((SetOperation.union, other))

    @builder
    def union_all(self, other: Selectable) -> "_SetOperation":
        self._set_operation.append((SetOperation.union_all, other))

    @builder
    def intersect(self, other: Selectable) -> "_SetOperation":
        self._set_operation.append((SetOperation.intersect, other))

    @builder
    def except_of(self, other: Selectable) -> "_SetOperation":
        self._set_operation.append((SetOperation.except_of, other))

    @builder
    def minus(self, other: Selectable) -> "_SetOperation":
        self._set_operation.append((SetOperation.minus, other))

    def __add__(self, other: Selectable) -> "_SetOperation":
        return self.union(other)

    def __mul__(self, other: Selectable) -> "_SetOperation":
        return self.union_all(other)

    def __sub__(self, other: "QueryBuilder") -> "_SetOperation":
        return self.minus(other)

    def __str__(self) -> str:
        return self.get_sql()

    def get_sql(self, with_alias: bool = False, subquery: bool = False, **kwargs: Any) -> str:
        set_operation_template = " {type} {query_string}"

        kwargs.setdefault("dialect", self.base_query.dialect)
        # This initializes the quote char based on the base query, which could be a dialect specific query class
        # This might be overridden if quote_char is set explicitly in kwargs
        kwargs.setdefault("quote_char", self.base_query.QUOTE_CHAR)

        base_querystring = self.base_query.get_sql(subquery=self.base_query.wrap_set_operation_queries, **kwargs)

        querystring = base_querystring
        for set_operation, set_operation_query in self._set_operation:
            set_operation_querystring = set_operation_query.get_sql(
                subquery=self.base_query.wrap_set_operation_queries, **kwargs
            )

            if len(self.base_query._selects) != len(set_operation_query._selects):
                raise SetOperationException(
                    "Queries must have an equal number of select statements in a set operation."
                    "\n\nMain Query:\n{query1}\n\nSet Operations Query:\n{query2}".format(
                        query1=base_querystring, query2=set_operation_querystring
                    )
                )

            querystring += set_operation_template.format(
                type=set_operation.value, query_string=set_operation_querystring
            )

        if self._orderbys:
            querystring += self._orderby_sql(**kwargs)

        if self._limit is not None:
            querystring += self._limit_sql()

        if self._offset:
            querystring += self._offset_sql()

        if subquery:
            querystring = "({query})".format(query=querystring, **kwargs)

        if with_alias:
            return format_alias_sql(querystring, self.alias or self._table_name, **kwargs)

        return querystring

    def _orderby_sql(self, quote_char: Optional[str] = None, **kwargs: Any) -> str:
        """
        Produces the ORDER BY part of the query.  This is a list of fields and possibly their directionality, ASC or
        DESC. The clauses are stored in the query under self._orderbys as a list of tuples containing the field and
        directionality (which can be None).

        If an order by field is used in the select clause, determined by a matching , then the ORDER BY clause will use
        the alias, otherwise the field will be rendered as SQL.
        """
        clauses = []
        selected_aliases = {s.alias for s in self.base_query._selects}
        for field, directionality in self._orderbys:
            term = (
                format_quotes(field.alias, quote_char)
                if field.alias and field.alias in selected_aliases
                else field.get_sql(quote_char=quote_char, **kwargs)
            )

            clauses.append(
                "{term} {orient}".format(term=term, orient=directionality.value) if directionality is not None else term
            )

        return " ORDER BY {orderby}".format(orderby=",".join(clauses))

    def _offset_sql(self) -> str:
        return " OFFSET {offset}".format(offset=self._offset)

    def _limit_sql(self) -> str:
        return " LIMIT {limit}".format(limit=self._limit)


class QueryBuilder(Selectable, Term):
    """
    Query Builder is the main class in pypika which stores the state of a query and offers functions which allow the
    state to be branched immutably.
    """

    QUOTE_CHAR = '"'
    SECONDARY_QUOTE_CHAR = "'"
    ALIAS_QUOTE_CHAR = None
    QUERY_ALIAS_QUOTE_CHAR = None

    def __init__(
        self,
        dialect: Optional[Dialects] = None,
        wrap_set_operation_queries: bool = True,
        wrapper_cls: Type[ValueWrapper] = ValueWrapper,
        immutable: bool = True,
        as_keyword: bool = False,
    ):
        super().__init__(None)

        self._from = []
        self._insert_table = None
        self._update_table = None
        self._delete_from = False
        self._replace = False

        self._with = []
        self._selects = []
        self._force_indexes = []
        self._use_indexes = []
        self._columns = []
        self._values = []
        self._distinct = False
        self._ignore = False
        self._for_update = False

        self._wheres = None
        self._prewheres = None
        self._groupbys = []
        self._with_totals = False
        self._havings = None
        self._orderbys = []
        self._joins = []
        self._unions = []

        self._limit = None
        self._offset = None

        self._updates = []

        self._select_star = False
        self._select_star_tables = set()
        self._mysql_rollup = False
        self._select_into = False

        self._subquery_count = 0
        self._foreign_table = False

        self.dialect = dialect
        self.as_keyword = as_keyword
        self.wrap_set_operation_queries = wrap_set_operation_queries

        self._wrapper_cls = wrapper_cls

        self.immutable = immutable

    def __copy__(self) -> "QueryBuilder":
        newone = type(self).__new__(type(self))
        newone.__dict__.update(self.__dict__)
        newone._select_star_tables = copy(self._select_star_tables)
        newone._from = copy(self._from)
        newone._with = copy(self._with)
        newone._selects = copy(self._selects)
        newone._columns = copy(self._columns)
        newone._values = copy(self._values)
        newone._groupbys = copy(self._groupbys)
        newone._orderbys = copy(self._orderbys)
        newone._joins = copy(self._joins)
        newone._unions = copy(self._unions)
        newone._updates = copy(self._updates)
        return newone

    @builder
    def from_(self, selectable: Union[Selectable, Query, str]) -> "QueryBuilder":
        """
        Adds a table to the query. This function can only be called once and will raise an AttributeError if called a
        second time.

        :param selectable:
            Type: ``Table``, ``Query``, or ``str``

            When a ``str`` is passed, a table with the name matching the ``str`` value is used.

        :returns
            A copy of the query with the table added.
        """

        self._from.append(Table(selectable) if isinstance(selectable, str) else selectable)

        if isinstance(selectable, (QueryBuilder, _SetOperation)) and selectable.alias is None:
            if isinstance(selectable, QueryBuilder):
                sub_query_count = selectable._subquery_count
            else:
                sub_query_count = 0

            sub_query_count = max(self._subquery_count, sub_query_count)
            selectable.alias = "sq%d" % sub_query_count
            self._subquery_count = sub_query_count + 1

    @builder
    def replace_table(self, current_table: Optional[Table], new_table: Optional[Table]) -> "QueryBuilder":
        """
        Replaces all occurrences of the specified table with the new table. Useful when reusing fields across
        queries.

        :param current_table:
            The table instance to be replaces.
        :param new_table:
            The table instance to replace with.
        :return:
            A copy of the query with the tables replaced.
        """
        self._from = [new_table if table == current_table else table for table in self._from]
        self._insert_table = new_table if self._insert_table else None
        self._update_table = new_table if self._update_table else None

        self._with = [alias_query.replace_table(current_table, new_table) for alias_query in self._with]
        self._selects = [select.replace_table(current_table, new_table) for select in self._selects]
        self._columns = [column.replace_table(current_table, new_table) for column in self._columns]
        self._values = [
            [value.replace_table(current_table, new_table) for value in value_list] for value_list in self._values
        ]

        self._wheres = self._wheres.replace_table(current_table, new_table) if self._wheres else None
        self._prewheres = self._prewheres.replace_table(current_table, new_table) if self._prewheres else None
        self._groupbys = [groupby.replace_table(current_table, new_table) for groupby in self._groupbys]
        self._havings = self._havings.replace_table(current_table, new_table) if self._havings else None
        self._orderbys = [
            (orderby[0].replace_table(current_table, new_table), orderby[1]) for orderby in self._orderbys
        ]
        self._joins = [join.replace_table(current_table, new_table) for join in self._joins]

        if current_table in self._select_star_tables:
            self._select_star_tables.remove(current_table)
            self._select_star_tables.add(new_table)

    @builder
    def with_(self, selectable: Selectable, name: str) -> "QueryBuilder":
        t = AliasedQuery(name, selectable)
        self._with.append(t)

    @builder
    def into(self, table: Union[str, Table]) -> "QueryBuilder":
        if self._insert_table is not None:
            raise AttributeError("'Query' object has no attribute '%s'" % "into")

        if self._selects:
            self._select_into = True

        self._insert_table = table if isinstance(table, Table) else Table(table)

    @builder
    def select(self, *terms: Any) -> "QueryBuilder":
        for term in terms:
            if isinstance(term, Field):
                self._select_field(term)
            elif isinstance(term, str):
                self._select_field_str(term)
            elif isinstance(term, (Function, ArithmeticExpression)):
                self._select_other(term)
            else:
                self._select_other(self.wrap_constant(term, wrapper_cls=self._wrapper_cls))

    @builder
    def delete(self) -> "QueryBuilder":
        if self._delete_from or self._selects or self._update_table:
            raise AttributeError("'Query' object has no attribute '%s'" % "delete")

        self._delete_from = True

    @builder
    def update(self, table: Union[str, Table]) -> "QueryBuilder":
        if self._update_table is not None or self._selects or self._delete_from:
            raise AttributeError("'Query' object has no attribute '%s'" % "update")

        self._update_table = table if isinstance(table, Table) else Table(table)

    @builder
    def columns(self, *terms: Any) -> "QueryBuilder":
        if self._insert_table is None:
            raise AttributeError("'Query' object has no attribute '%s'" % "insert")

        if terms and isinstance(terms[0], (list, tuple)):
            terms = terms[0]

        for term in terms:
            if isinstance(term, str):
                term = Field(term, table=self._insert_table)
            self._columns.append(term)

    @builder
    def insert(self, *terms: Any) -> "QueryBuilder":
        if self._insert_table is None:
            raise AttributeError("'Query' object has no attribute '%s'" % "insert")

        if not terms:
            return
        else:
            self._validate_terms_and_append(*terms)
        self._replace = False

    @builder
    def replace(self, *terms: Any) -> "QueryBuilder":
        if self._insert_table is None:
            raise AttributeError("'Query' object has no attribute '%s'" % "insert")

        if not terms:
            return
        else:
            self._validate_terms_and_append(*terms)
        self._replace = True

    @builder
    def force_index(self, term: Union[str, Index], *terms: Union[str, Index]) -> "QueryBuilder":
        for t in (term, *terms):
            if isinstance(t, Index):
                self._force_indexes.append(t)
            elif isinstance(t, str):
                self._force_indexes.append(Index(t))

    @builder
    def use_index(self, term: Union[str, Index], *terms: Union[str, Index]) -> "QueryBuilder":
        for t in (term, *terms):
            if isinstance(t, Index):
                self._use_indexes.append(t)
            elif isinstance(t, str):
                self._use_indexes.append(Index(t))

    @builder
    def distinct(self) -> "QueryBuilder":
        self._distinct = True

    @builder
    def for_update(self) -> "QueryBuilder":
        self._for_update = True

    @builder
    def ignore(self) -> "QueryBuilder":
        self._ignore = True

    @builder
    def prewhere(self, criterion: Criterion) -> "QueryBuilder":
        if not self._validate_table(criterion):
            self._foreign_table = True

        if self._prewheres:
            self._prewheres &= criterion
        else:
            self._prewheres = criterion

    @builder
    def where(self, criterion: Union[Term, EmptyCriterion]) -> "QueryBuilder":
        if isinstance(criterion, EmptyCriterion):
            return

        if not self._validate_table(criterion):
            self._foreign_table = True

        if self._wheres:
            self._wheres &= criterion
        else:
            self._wheres = criterion

    @builder
    def having(self, criterion: Term) -> "QueryBuilder":
        if self._havings:
            self._havings &= criterion
        else:
            self._havings = criterion

    @builder
    def groupby(self, *terms: Union[str, int, Term]) -> "QueryBuilder":
        for term in terms:
            if isinstance(term, str):
                term = Field(term, table=self._from[0])
            elif isinstance(term, int):
                term = Field(str(term), table=self._from[0]).wrap_constant(term)

            self._groupbys.append(term)

    @builder
    def with_totals(self) -> "QueryBuilder":
        self._with_totals = True

    @builder
    def rollup(self, *terms: Union[list, tuple, set, Term], **kwargs: Any) -> "QueryBuilder":
        for_mysql = "mysql" == kwargs.get("vendor")

        if self._mysql_rollup:
            raise AttributeError("'Query' object has no attribute '%s'" % "rollup")

        terms = [Tuple(*term) if isinstance(term, (list, tuple, set)) else term for term in terms]

        if for_mysql:
            # MySQL rolls up all of the dimensions always
            if not terms and not self._groupbys:
                raise RollupException(
                    "At least one group is required. Call Query.groupby(term) or pass" "as parameter to rollup."
                )

            self._mysql_rollup = True
            self._groupbys += terms

        elif 0 < len(self._groupbys) and isinstance(self._groupbys[-1], Rollup):
            # If a rollup was added last, then append the new terms to the previous rollup
            self._groupbys[-1].args += terms

        else:
            self._groupbys.append(Rollup(*terms))

    @builder
    def orderby(self, *fields: Any, **kwargs: Any) -> "QueryBuilder":
        for field in fields:
            field = Field(field, table=self._from[0]) if isinstance(field, str) else self.wrap_constant(field)

            self._orderbys.append((field, kwargs.get("order")))

    @builder
    def join(
        self, item: Union[Table, "QueryBuilder", AliasedQuery, Selectable], how: JoinType = JoinType.inner
    ) -> "Joiner":
        if isinstance(item, Table):
            return Joiner(self, item, how, type_label="table")

        elif isinstance(item, QueryBuilder):
            if item.alias is None:
                self._tag_subquery(item)
            return Joiner(self, item, how, type_label="subquery")

        elif isinstance(item, AliasedQuery):
            return Joiner(self, item, how, type_label="table")

        elif isinstance(item, Selectable):
            return Joiner(self, item, how, type_label="subquery")

        raise ValueError("Cannot join on type '%s'" % type(item))

    def inner_join(self, item: Union[Table, "QueryBuilder", AliasedQuery]) -> "Joiner":
        return self.join(item, JoinType.inner)

    def left_join(self, item: Union[Table, "QueryBuilder", AliasedQuery]) -> "Joiner":
        return self.join(item, JoinType.left)

    def right_join(self, item: Union[Table, "QueryBuilder", AliasedQuery]) -> "Joiner":
        return self.join(item, JoinType.right)

    def outer_join(self, item: Union[Table, "QueryBuilder", AliasedQuery]) -> "Joiner":
        return self.join(item, JoinType.outer)

    def cross_join(self, item: Union[Table, "QueryBuilder", AliasedQuery]) -> "Joiner":
        return self.join(item, JoinType.cross)

    @builder
    def limit(self, limit: int) -> "QueryBuilder":
        self._limit = limit

    @builder
    def offset(self, offset: int) -> "QueryBuilder":
        self._offset = offset

    @builder
    def union(self, other: "QueryBuilder") -> _SetOperation:
        return _SetOperation(self, other, SetOperation.union, wrapper_cls=self._wrapper_cls)

    @builder
    def union_all(self, other: "QueryBuilder") -> _SetOperation:
        return _SetOperation(self, other, SetOperation.union_all, wrapper_cls=self._wrapper_cls)

    @builder
    def intersect(self, other: "QueryBuilder") -> _SetOperation:
        return _SetOperation(self, other, SetOperation.intersect, wrapper_cls=self._wrapper_cls)

    @builder
    def except_of(self, other: "QueryBuilder") -> _SetOperation:
        return _SetOperation(self, other, SetOperation.except_of, wrapper_cls=self._wrapper_cls)

    @builder
    def minus(self, other: "QueryBuilder") -> _SetOperation:
        return _SetOperation(self, other, SetOperation.minus, wrapper_cls=self._wrapper_cls)

    @builder
    def set(self, field: Union[Field, str], value: Any) -> "QueryBuilder":
        field = Field(field) if not isinstance(field, Field) else field
        self._updates.append((field, self._wrapper_cls(value)))

    def __add__(self, other: "QueryBuilder") -> _SetOperation:
        return self.union(other)

    def __mul__(self, other: "QueryBuilder") -> _SetOperation:
        return self.union_all(other)

    def __sub__(self, other: "QueryBuilder") -> _SetOperation:
        return self.minus(other)

    @builder
    def slice(self, slice: slice) -> "QueryBuilder":
        self._offset = slice.start
        self._limit = slice.stop

    def __getitem__(self, item: Any) -> Union["QueryBuilder", Field]:
        if not isinstance(item, slice):
            return super().__getitem__(item)
        return self.slice(item)

    @staticmethod
    def _list_aliases(field_set: Sequence[Field], quote_char: Optional[str] = None) -> List[str]:
        return [field.alias or field.get_sql(quote_char=quote_char) for field in field_set]

    def _select_field_str(self, term: str) -> None:
        if 0 == len(self._from):
            raise QueryException("Cannot select {term}, no FROM table specified.".format(term=term))

        if term == "*":
            self._select_star = True
            self._selects = [Star()]
            return

        self._select_field(Field(term, table=self._from[0]))

    def _select_field(self, term: Field) -> None:
        if self._select_star:
            # Do not add select terms after a star is selected
            return

        if term.table in self._select_star_tables:
            # Do not add select terms for table after a table star is selected
            return

        if isinstance(term, Star):
            self._selects = [
                select for select in self._selects if not hasattr(select, "table") or term.table != select.table
            ]
            self._select_star_tables.add(term.table)

        self._selects.append(term)

    def _select_other(self, function: Function) -> None:
        self._selects.append(function)

    def fields_(self) -> List[Field]:
        # Don't return anything here. Subqueries have their own fields.
        return []

    def do_join(self, join: "Join") -> None:
        base_tables = self._from + [self._update_table] + self._with
        join.validate(base_tables, self._joins)

        table_in_query = any(isinstance(clause, Table) and join.item in base_tables for clause in base_tables)
        if isinstance(join.item, Table) and join.item.alias is None and table_in_query:
            # On the odd chance that we join the same table as the FROM table and don't set an alias
            # FIXME only works once
            join.item.alias = join.item._table_name + "2"

        self._joins.append(join)

    def is_joined(self, table: Table) -> bool:
        return any(table == join.item for join in self._joins)

    def _validate_table(self, term: Term) -> bool:
        """
        Returns False if the term references a table not already part of the
        FROM clause or JOINS and True otherwise.
        """
        base_tables = self._from + [self._update_table]

        for field in term.fields_():
            table_in_base_tables = field.table in base_tables
            table_in_joins = field.table in [join.item for join in self._joins]
            if all(
                [
                    field.table is not None,
                    not table_in_base_tables,
                    not table_in_joins,
                    field.table != self._update_table,
                ]
            ):
                return False
        return True

    def _tag_subquery(self, subquery: "QueryBuilder") -> None:
        subquery.alias = "sq%d" % self._subquery_count
        self._subquery_count += 1

    def _validate_terms_and_append(self, *terms: Any) -> None:
        """
        Handy function for INSERT and REPLACE statements in order to check if
        terms are introduced and how append them to `self._values`
        """
        if not isinstance(terms[0], (list, tuple, set)):
            terms = [terms]

        for values in terms:
            self._values.append([value if isinstance(value, Term) else self.wrap_constant(value) for value in values])

    def __str__(self) -> str:
        return self.get_sql(dialect=self.dialect)

    def __repr__(self) -> str:
        return self.__str__()

    def __eq__(self, other: "QueryBuilder") -> bool:
        if not isinstance(other, QueryBuilder):
            return False

        if not self.alias == other.alias:
            return False

        return True

    def __ne__(self, other: "QueryBuilder") -> bool:
        return not self.__eq__(other)

    def __hash__(self) -> int:
        return hash(self.alias) + sum(hash(clause) for clause in self._from)

    def _set_kwargs_defaults(self, kwargs: dict) -> None:
        kwargs.setdefault("quote_char", self.QUOTE_CHAR)
        kwargs.setdefault("secondary_quote_char", self.SECONDARY_QUOTE_CHAR)
        kwargs.setdefault("alias_quote_char", self.ALIAS_QUOTE_CHAR)
        kwargs.setdefault("as_keyword", self.as_keyword)
        kwargs.setdefault("dialect", self.dialect)

    def get_sql(self, with_alias: bool = False, subquery: bool = False, **kwargs: Any) -> str:
        self._set_kwargs_defaults(kwargs)
        if not (self._selects or self._insert_table or self._delete_from or self._update_table):
            return ""
        if self._insert_table and not (self._selects or self._values):
            return ""
        if self._update_table and not self._updates:
            return ""

        has_joins = bool(self._joins)
        has_multiple_from_clauses = 1 < len(self._from)
        has_subquery_from_clause = 0 < len(self._from) and isinstance(self._from[0], QueryBuilder)
        has_reference_to_foreign_table = self._foreign_table
        has_update_from = self._update_table and self._from

        kwargs["with_namespace"] = any(
            [
                has_joins,
                has_multiple_from_clauses,
                has_subquery_from_clause,
                has_reference_to_foreign_table,
                has_update_from,
            ]
        )

        if self._update_table:
            if self._with:
                querystring = self._with_sql(**kwargs)
            else:
                querystring = ""

            querystring += self._update_sql(**kwargs)

            if self._joins:
                querystring += " " + " ".join(join.get_sql(**kwargs) for join in self._joins)

            querystring += self._set_sql(**kwargs)

            if self._from:
                querystring += self._from_sql(**kwargs)

            if self._wheres:
                querystring += self._where_sql(**kwargs)

            if self._limit is not None:
                querystring += self._limit_sql()

            return querystring

        if self._delete_from:
            querystring = self._delete_sql(**kwargs)

        elif not self._select_into and self._insert_table:
            if self._with:
                querystring = self._with_sql(**kwargs)
            else:
                querystring = ""

            if self._replace:
                querystring += self._replace_sql(**kwargs)
            else:
                querystring += self._insert_sql(**kwargs)

            if self._columns:
                querystring += self._columns_sql(**kwargs)

            if self._values:
                querystring += self._values_sql(**kwargs)
                return querystring
            else:
                querystring += " " + self._select_sql(**kwargs)

        else:
            if self._with:
                querystring = self._with_sql(**kwargs)
            else:
                querystring = ""

            querystring += self._select_sql(**kwargs)

            if self._insert_table:
                querystring += self._into_sql(**kwargs)

        if self._from:
            querystring += self._from_sql(**kwargs)

        if self._force_indexes:
            querystring += self._force_index_sql(**kwargs)

        if self._use_indexes:
            querystring += self._use_index_sql(**kwargs)

        if self._joins:
            querystring += " " + " ".join(join.get_sql(**kwargs) for join in self._joins)

        if self._prewheres:
            querystring += self._prewhere_sql(**kwargs)

        if self._wheres:
            querystring += self._where_sql(**kwargs)

        if self._groupbys:
            querystring += self._group_sql(**kwargs)
            if self._mysql_rollup:
                querystring += self._rollup_sql()

        if self._havings:
            querystring += self._having_sql(**kwargs)

        if self._orderbys:
            querystring += self._orderby_sql(**kwargs)

        querystring = self._apply_pagination(querystring)

        if self._for_update:
            querystring += self._for_update_sql()

        if subquery:
            querystring = "({query})".format(query=querystring)

        if with_alias:
            kwargs['alias_quote_char'] = (
                self.ALIAS_QUOTE_CHAR if self.QUERY_ALIAS_QUOTE_CHAR is None else self.QUERY_ALIAS_QUOTE_CHAR
            )
            return format_alias_sql(querystring, self.alias, **kwargs)

        return querystring

    def _apply_pagination(self, querystring: str) -> str:
        if self._limit is not None:
            querystring += self._limit_sql()

        if self._offset:
            querystring += self._offset_sql()

        return querystring

    def _with_sql(self, **kwargs: Any) -> str:
        return "WITH " + ",".join(
            clause.name + " AS (" + clause.get_sql(subquery=False, with_alias=False, **kwargs) + ") "
            for clause in self._with
        )

    def _distinct_sql(self, **kwargs: Any) -> str:
        if self._distinct:
            distinct = 'DISTINCT '
        else:
            distinct = ''

        return distinct

    def _for_update_sql(self) -> str:
        if self._for_update:
            for_update = ' FOR UPDATE'
        else:
            for_update = ''

        return for_update

    def _select_sql(self, **kwargs: Any) -> str:
        return "SELECT {distinct}{select}".format(
            distinct=self._distinct_sql(**kwargs),
            select=",".join(term.get_sql(with_alias=True, subquery=True, **kwargs) for term in self._selects),
        )

    def _insert_sql(self, **kwargs: Any) -> str:
        return "INSERT {ignore}INTO {table}".format(
            table=self._insert_table.get_sql(**kwargs),
            ignore="IGNORE " if self._ignore else "",
        )

    def _replace_sql(self, **kwargs: Any) -> str:
        return "REPLACE INTO {table}".format(
            table=self._insert_table.get_sql(**kwargs),
        )

    @staticmethod
    def _delete_sql(**kwargs: Any) -> str:
        return "DELETE"

    def _update_sql(self, **kwargs: Any) -> str:
        return "UPDATE {table}".format(table=self._update_table.get_sql(**kwargs))

    def _columns_sql(self, with_namespace: bool = False, **kwargs: Any) -> str:
        """
        SQL for Columns clause for INSERT queries
        :param with_namespace:
            Remove from kwargs, never format the column terms with namespaces since only one table can be inserted into
        """
        return " ({columns})".format(
            columns=",".join(term.get_sql(with_namespace=False, **kwargs) for term in self._columns)
        )

    def _values_sql(self, **kwargs: Any) -> str:
        return " VALUES ({values})".format(
            values="),(".join(
                ",".join(term.get_sql(with_alias=True, subquery=True, **kwargs) for term in row) for row in self._values
            )
        )

    def _into_sql(self, **kwargs: Any) -> str:
        return " INTO {table}".format(
            table=self._insert_table.get_sql(with_alias=False, **kwargs),
        )

    def _from_sql(self, with_namespace: bool = False, **kwargs: Any) -> str:
        return " FROM {selectable}".format(
            selectable=",".join(clause.get_sql(subquery=True, with_alias=True, **kwargs) for clause in self._from)
        )

    def _force_index_sql(self, **kwargs: Any) -> str:
        return " FORCE INDEX ({indexes})".format(
            indexes=",".join(index.get_sql(**kwargs) for index in self._force_indexes),
        )

    def _use_index_sql(self, **kwargs: Any) -> str:
        return " USE INDEX ({indexes})".format(
            indexes=",".join(index.get_sql(**kwargs) for index in self._use_indexes),
        )

    def _prewhere_sql(self, quote_char: Optional[str] = None, **kwargs: Any) -> str:
        return " PREWHERE {prewhere}".format(
            prewhere=self._prewheres.get_sql(quote_char=quote_char, subquery=True, **kwargs)
        )

    def _where_sql(self, quote_char: Optional[str] = None, **kwargs: Any) -> str:
        return " WHERE {where}".format(where=self._wheres.get_sql(quote_char=quote_char, subquery=True, **kwargs))

    def _group_sql(
        self,
        quote_char: Optional[str] = None,
        alias_quote_char: Optional[str] = None,
        groupby_alias: bool = True,
        **kwargs: Any,
    ) -> str:
        """
        Produces the GROUP BY part of the query.  This is a list of fields. The clauses are stored in the query under
        self._groupbys as a list fields.

        If an groupby field is used in the select clause,
        determined by a matching alias, and the groupby_alias is set True
        then the GROUP BY clause will use the alias,
        otherwise the entire field will be rendered as SQL.
        """
        clauses = []
        selected_aliases = {s.alias for s in self._selects}
        for field in self._groupbys:
            if groupby_alias and field.alias and field.alias in selected_aliases:
                clauses.append(format_quotes(field.alias, alias_quote_char or quote_char))
            else:
                clauses.append(field.get_sql(quote_char=quote_char, alias_quote_char=alias_quote_char, **kwargs))

        sql = " GROUP BY {groupby}".format(groupby=",".join(clauses))

        if self._with_totals:
            return sql + " WITH TOTALS"

        return sql

    def _orderby_sql(
        self,
        quote_char: Optional[str] = None,
        alias_quote_char: Optional[str] = None,
        orderby_alias: bool = True,
        **kwargs: Any,
    ) -> str:
        """
        Produces the ORDER BY part of the query.  This is a list of fields and possibly their directionality, ASC or
        DESC. The clauses are stored in the query under self._orderbys as a list of tuples containing the field and
        directionality (which can be None).

        If an order by field is used in the select clause,
        determined by a matching, and the orderby_alias
        is set True then the ORDER BY clause will use
        the alias, otherwise the field will be rendered as SQL.
        """
        clauses = []
        selected_aliases = {s.alias for s in self._selects}
        for field, directionality in self._orderbys:
            term = (
                format_quotes(field.alias, alias_quote_char or quote_char)
                if orderby_alias and field.alias and field.alias in selected_aliases
                else field.get_sql(quote_char=quote_char, alias_quote_char=alias_quote_char, **kwargs)
            )

            clauses.append(
                "{term} {orient}".format(term=term, orient=directionality.value) if directionality is not None else term
            )

        return " ORDER BY {orderby}".format(orderby=",".join(clauses))

    def _rollup_sql(self) -> str:
        return " WITH ROLLUP"

    def _having_sql(self, quote_char: Optional[str] = None, **kwargs: Any) -> str:
        return " HAVING {having}".format(having=self._havings.get_sql(quote_char=quote_char, **kwargs))

    def _offset_sql(self) -> str:
        return " OFFSET {offset}".format(offset=self._offset)

    def _limit_sql(self) -> str:
        return " LIMIT {limit}".format(limit=self._limit)

    def _set_sql(self, **kwargs: Any) -> str:
        return " SET {set}".format(
            set=",".join(
                "{field}={value}".format(
                    field=field.get_sql(**dict(kwargs, with_namespace=False)), value=value.get_sql(**kwargs)
                )
                for field, value in self._updates
            )
        )


class Joiner:
    def __init__(
        self, query: QueryBuilder, item: Union[Table, "QueryBuilder", AliasedQuery], how: JoinType, type_label: str
    ) -> None:
        self.query = query
        self.item = item
        self.how = how
        self.type_label = type_label

    def on(self, criterion: Optional[Criterion], collate: Optional[str] = None) -> QueryBuilder:
        if criterion is None:
            raise JoinException(
                "Parameter 'criterion' is required for a "
                "{type} JOIN but was not supplied.".format(type=self.type_label)
            )

        self.query.do_join(JoinOn(self.item, self.how, criterion, collate))
        return self.query

    def on_field(self, *fields: Any) -> QueryBuilder:
        if not fields:
            raise JoinException(
                "Parameter 'fields' is required for a " "{type} JOIN but was not supplied.".format(type=self.type_label)
            )

        criterion = None
        for field in fields:
            consituent = Field(field, table=self.query._from[0]) == Field(field, table=self.item)
            criterion = consituent if criterion is None else criterion & consituent

        self.query.do_join(JoinOn(self.item, self.how, criterion))
        return self.query

    def using(self, *fields: Any) -> QueryBuilder:
        if not fields:
            raise JoinException(
                "Parameter 'fields' is required when joining with "
                "a using clause but was not supplied.".format(type=self.type_label)
            )

        self.query.do_join(JoinUsing(self.item, self.how, [Field(field) for field in fields]))
        return self.query

    def cross(self) -> QueryBuilder:
        """Return cross join"""
        self.query.do_join(Join(self.item, JoinType.cross))

        return self.query


class Join:
    def __init__(self, item: Term, how: JoinType) -> None:
        self.item = item
        self.how = how

    def get_sql(self, **kwargs: Any) -> str:
        sql = "JOIN {table}".format(
            table=self.item.get_sql(subquery=True, with_alias=True, **kwargs),
        )

        if self.how.value:
            return "{type} {join}".format(join=sql, type=self.how.value)
        return sql

    def validate(self, _from: Sequence[Table], _joins: Sequence[Table]) -> None:
        pass

    @builder
    def replace_table(self, current_table: Optional[Table], new_table: Optional[Table]) -> "Join":
        """
        Replaces all occurrences of the specified table with the new table. Useful when reusing
        fields across queries.

        :param current_table:
            The table to be replaced.
        :param new_table:
            The table to replace with.
        :return:
            A copy of the join with the tables replaced.
        """
        self.item = self.item.replace_table(current_table, new_table)


class JoinOn(Join):
    def __init__(self, item: Term, how: JoinType, criteria: QueryBuilder, collate: Optional[str] = None) -> None:
        super().__init__(item, how)
        self.criterion = criteria
        self.collate = collate

    def get_sql(self, **kwargs: Any) -> str:
        join_sql = super().get_sql(**kwargs)
        return "{join} ON {criterion}{collate}".format(
            join=join_sql,
            criterion=self.criterion.get_sql(subquery=True, **kwargs),
            collate=" COLLATE {}".format(self.collate) if self.collate else "",
        )

    def validate(self, _from: Sequence[Table], _joins: Sequence[Table]) -> None:
        criterion_tables = set([f.table for f in self.criterion.fields_()])
        available_tables = set(_from) | {join.item for join in _joins} | {self.item}
        missing_tables = criterion_tables - available_tables
        if missing_tables:
            raise JoinException(
                "Invalid join criterion. One field is required from the joined item and "
                "another from the selected table or an existing join.  Found [{tables}]".format(
                    tables=", ".join(map(str, missing_tables))
                )
            )

    @builder
    def replace_table(self, current_table: Optional[Table], new_table: Optional[Table]) -> "JoinOn":
        """
        Replaces all occurrences of the specified table with the new table. Useful when reusing
        fields across queries.

        :param current_table:
            The table to be replaced.
        :param new_table:
            The table to replace with.
        :return:
            A copy of the join with the tables replaced.
        """
        self.item = new_table if self.item == current_table else self.item
        self.criterion = self.criterion.replace_table(current_table, new_table)


class JoinUsing(Join):
    def __init__(self, item: Term, how: JoinType, fields: Sequence[Field]) -> None:
        super().__init__(item, how)
        self.fields = fields

    def get_sql(self, **kwargs: Any) -> str:
        join_sql = super().get_sql(**kwargs)
        return "{join} USING ({fields})".format(
            join=join_sql,
            fields=",".join(field.get_sql(**kwargs) for field in self.fields),
        )

    def validate(self, _from: Sequence[Table], _joins: Sequence[Table]) -> None:
        pass

    @builder
    def replace_table(self, current_table: Optional[Table], new_table: Optional[Table]) -> "JoinUsing":
        """
        Replaces all occurrences of the specified table with the new table. Useful when reusing
        fields across queries.

        :param current_table:
            The table to be replaced.
        :param new_table:
            The table to replace with.
        :return:
            A copy of the join with the tables replaced.
        """
        self.item = new_table if self.item == current_table else self.item
        self.fields = [field.replace_table(current_table, new_table) for field in self.fields]


class CreateQueryBuilder:
    """
    Query builder used to build CREATE queries.
    """

    QUOTE_CHAR = '"'
    SECONDARY_QUOTE_CHAR = "'"
    ALIAS_QUOTE_CHAR = None

    def __init__(self, dialect: Optional[Dialects] = None) -> None:
        self._create_table = None
        self._temporary = False
        self._as_select = None
        self._columns = []
        self._period_fors = []
        self._with_system_versioning = False
        self._primary_key = None
        self._uniques = []
        self.dialect = dialect

    def _set_kwargs_defaults(self, kwargs: dict) -> None:
        kwargs.setdefault("quote_char", self.QUOTE_CHAR)
        kwargs.setdefault("secondary_quote_char", self.SECONDARY_QUOTE_CHAR)
        kwargs.setdefault("dialect", self.dialect)

    @builder
    def create_table(self, table: Union[Table, str]) -> "CreateQueryBuilder":
        """
        Creates the table.

        :param table:
            An instance of a Table object or a string table name.

        :raises AttributeError:
            If the table is already created.

        :return:
            CreateQueryBuilder.
        """
        if self._create_table:
            raise AttributeError("'Query' object already has attribute create_table")

        self._create_table = table if isinstance(table, Table) else Table(table)

    @builder
    def temporary(self) -> "CreateQueryBuilder":
        """
        Makes the table temporary.

        :return:
            CreateQueryBuilder.
        """
        self._temporary = True

    @builder
    def with_system_versioning(self) -> "CreateQueryBuilder":
        """
        Adds system versioning.

        :return:
            CreateQueryBuilder.
        """
        self._with_system_versioning = True

    @builder
    def columns(self, *columns: Union[str, TypedTuple[str, str], Column]) -> "CreateQueryBuilder":
        """
        Adds the columns.

        :param columns:
            Type:  Union[str, TypedTuple[str, str], Column]

            A list of columns.

        :raises AttributeError:
            If the table is an as_select table.

        :return:
            CreateQueryBuilder.
        """
        if self._as_select:
            raise AttributeError("'Query' object already has attribute as_select")

        for column in columns:
            if isinstance(column, str):
                column = Column(column)
            elif isinstance(column, tuple):
                column = Column(column_name=column[0], column_type=column[1])
            self._columns.append(column)

    @builder
    def period_for(
        self, name, start_column: Union[str, Column], end_column: Union[str, Column]
    ) -> "CreateQueryBuilder":
        """
        Adds a PERIOD FOR clause.

        :param name:
            The period name.

        :param start_column:
            The column that starts the period.

        :param end_column:
            The column that ends the period.

        :return:
            CreateQueryBuilder.
        """
        self._period_fors.append(PeriodFor(name, start_column, end_column))

    @builder
    def unique(self, *columns: Union[str, Column]) -> "CreateQueryBuilder":
        """
        Adds a UNIQUE constraint.

        :param columns:
            Type:  Union[str, TypedTuple[str, str], Column]

            A list of columns.

        :return:
            CreateQueryBuilder.
        """
        self._uniques.append([(column if isinstance(column, Column) else Column(column)) for column in columns])

    @builder
    def primary_key(self, *columns: Union[str, Column]) -> "CreateQueryBuilder":
        """
        Adds a primary key constraint.

        :param columns:
            Type:  Union[str, TypedTuple[str, str], Column]

            A list of columns.

        :raises AttributeError:
            If the primary key is already defined.

        :return:
            CreateQueryBuilder.
        """
        if self._primary_key:
            raise AttributeError("'Query' object already has attribute primary_key")
        self._primary_key = [(column if isinstance(column, Column) else Column(column)) for column in columns]

    @builder
    def as_select(self, query_builder: QueryBuilder) -> "CreateQueryBuilder":
        """
        Creates the table from a select statement.

        :param query_builder:
            The query.

        :raises AttributeError:
            If columns have been defined for the table.

        :return:
            CreateQueryBuilder.
        """
        if self._columns:
            raise AttributeError("'Query' object already has attribute columns")

        if not isinstance(query_builder, QueryBuilder):
            raise TypeError("Expected 'item' to be instance of QueryBuilder")

        self._as_select = query_builder

    def get_sql(self, **kwargs: Any) -> str:
        """
        Gets the sql statement string.

        :return: The create table statement.
        :rtype: str
        """
        self._set_kwargs_defaults(kwargs)

        if not self._create_table:
            return ""

        if not self._columns and not self._as_select:
            return ""

        create_table = self._create_table_sql(**kwargs)

        if self._as_select:
            return create_table + self._as_select_sql(**kwargs)

        body = self._body_sql(**kwargs)
        table_options = self._table_options_sql(**kwargs)

        return "{create_table} ({body}){table_options}".format(
            create_table=create_table, body=body, table_options=table_options
        )

    def _create_table_sql(self, **kwargs: Any) -> str:
        return "CREATE {temporary}TABLE {table}".format(
            temporary="TEMPORARY " if self._temporary else "",
            table=self._create_table.get_sql(**kwargs),
        )

    def _table_options_sql(self, **kwargs) -> str:
        table_options = ""

        if self._with_system_versioning:
            table_options += ' WITH SYSTEM VERSIONING'

        return table_options

    def _column_clauses(self, **kwargs) -> List[str]:
        return [column.get_sql(**kwargs) for column in self._columns]

    def _period_for_clauses(self, **kwargs) -> List[str]:
        return [period_for.get_sql(**kwargs) for period_for in self._period_fors]

    def _unique_key_clauses(self, **kwargs) -> List[str]:
        return [
            "UNIQUE ({unique})".format(unique=",".join(column.get_name_sql(**kwargs) for column in unique))
            for unique in self._uniques
        ]

    def _primary_key_clause(self, **kwargs) -> str:
        return "PRIMARY KEY ({columns})".format(
            columns=",".join(column.get_name_sql(**kwargs) for column in self._primary_key)
        )

    def _body_sql(self, **kwargs) -> str:
        clauses = self._column_clauses(**kwargs)
        clauses += self._period_for_clauses(**kwargs)
        clauses += self._unique_key_clauses(**kwargs)

        # Primary keys
        if self._primary_key:
            clauses.append(self._primary_key_clause(**kwargs))

        return ",".join(clauses)

    def _as_select_sql(self, **kwargs: Any) -> str:
        return " AS ({query})".format(
            query=self._as_select.get_sql(**kwargs),
        )

    def __str__(self) -> str:
        return self.get_sql()

    def __repr__(self) -> str:
        return self.__str__()<|MERGE_RESOLUTION|>--- conflicted
+++ resolved
@@ -16,11 +16,8 @@
     Term,
     Tuple,
     ValueWrapper,
-<<<<<<< HEAD
     Criterion,
-    PeriodCriterion
-=======
->>>>>>> 0b89d773
+    PeriodCriterion,
 )
 from pypika.utils import (
     JoinException,
@@ -154,7 +151,6 @@
         table_sql = format_quotes(self._table_name, quote_char)
 
         if self._schema is not None:
-<<<<<<< HEAD
             table_sql = "{schema}.{table}".format(
                 schema=self._schema.get_sql(**kwargs),
                 table=table_sql
@@ -170,9 +166,6 @@
                 table=table_sql,
                 criterion=self._for_portion.get_sql(**kwargs)
             )
-=======
-            table_sql = "{schema}.{table}".format(schema=self._schema.get_sql(**kwargs), table=table_sql)
->>>>>>> 0b89d773
 
         return format_alias_sql(table_sql, self.alias, **kwargs)
 
