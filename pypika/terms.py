import inspect
import re
import uuid
from datetime import date
from enum import Enum
from typing import TYPE_CHECKING, Any, Iterable, Iterator, List, Optional, Sequence, Set, Type, TypeVar, Union

from pypika.enums import Arithmetic, Boolean, Comparator, Dialects, Equality, JSONOperators, Matching, Order
from pypika.utils import (
    CaseException,
    FunctionException,
    builder,
    format_alias_sql,
    format_quotes,
    ignore_copy,
    resolve_is_aggregate,
)

if TYPE_CHECKING:
    from pypika.queries import QueryBuilder, Selectable, Table


__author__ = "Timothy Heys"
__email__ = "theys@kayak.com"


NodeT = TypeVar("NodeT", bound="Node")


class Node:
    is_aggregate = None

    def nodes_(self) -> Iterator[NodeT]:
        yield self

    def find_(self, type: Type[NodeT]) -> List[NodeT]:
        return [node for node in self.nodes_() if isinstance(node, type)]


class Term(Node):
    is_aggregate = False

    def __init__(self, alias: Optional[str] = None) -> None:
        self.alias = alias

    @builder
    def as_(self, alias: str) -> "Term":
        self.alias = alias

    @property
    def tables_(self) -> Set["Table"]:
        from pypika import Table

        return set(self.find_(Table))

    def fields_(self) -> Set["Field"]:
        return set(self.find_(Field))

    @staticmethod
    def wrap_constant(
        val, wrapper_cls: Optional[Type["Term"]] = None
    ) -> Union[ValueError, NodeT, "LiteralValue", "Array", "Tuple", "ValueWrapper"]:
        """
        Used for wrapping raw inputs such as numbers in Criterions and Operator.

        For example, the expression F('abc')+1 stores the integer part in a ValueWrapper object.

        :param val:
            Any value.
        :param wrapper_cls:
            A pypika class which wraps a constant value so it can be handled as a component of the query.
        :return:
            Raw string, number, or decimal values will be returned in a ValueWrapper.  Fields and other parts of the
            querybuilder will be returned as inputted.

        """

        if isinstance(val, Node):
            return val
        if val is None:
            return NullValue()
        if isinstance(val, list):
            return Array(*val)
        if isinstance(val, tuple):
            return Tuple(*val)

        # Need to default here to avoid the recursion. ValueWrapper extends this class.
        wrapper_cls = wrapper_cls or ValueWrapper
        return wrapper_cls(val)

    @staticmethod
    def wrap_json(
        val: Union["Term", "QueryBuilder", "Interval", None, str, int, bool], wrapper_cls=None
    ) -> Union["Term", "QueryBuilder", "Interval", "NullValue", "ValueWrapper", "JSON"]:
        from .queries import QueryBuilder

        if isinstance(val, (Term, QueryBuilder, Interval)):
            return val
        if val is None:
            return NullValue()
        if isinstance(val, (str, int, bool)):
            wrapper_cls = wrapper_cls or ValueWrapper
            return wrapper_cls(val)

        return JSON(val)

    def replace_table(self, current_table: Optional["Table"], new_table: Optional["Table"]) -> "Term":
        """
        Replaces all occurrences of the specified table with the new table. Useful when reusing fields across queries.
        The base implementation returns self because not all terms have a table property.

        :param current_table:
            The table to be replaced.
        :param new_table:
            The table to replace with.
        :return:
            Self.
        """
        return self

    def eq(self, other: Any) -> "BasicCriterion":
        return self == other

    def isnull(self) -> "NullCriterion":
        return NullCriterion(self)

    def notnull(self) -> "Not":
        return self.isnull().negate()

    def isnotnull(self) -> 'NotNullCriterion':
        return NotNullCriterion(self)

    def bitwiseand(self, value: int) -> "BitwiseAndCriterion":
        return BitwiseAndCriterion(self, self.wrap_constant(value))

    def gt(self, other: Any) -> "BasicCriterion":
        return self > other

    def gte(self, other: Any) -> "BasicCriterion":
        return self >= other

    def lt(self, other: Any) -> "BasicCriterion":
        return self < other

    def lte(self, other: Any) -> "BasicCriterion":
        return self <= other

    def ne(self, other: Any) -> "BasicCriterion":
        return self != other

    def glob(self, expr: str) -> "BasicCriterion":
        return BasicCriterion(Matching.glob, self, self.wrap_constant(expr))

    def like(self, expr: str) -> "BasicCriterion":
        return BasicCriterion(Matching.like, self, self.wrap_constant(expr))

    def not_like(self, expr: str) -> "BasicCriterion":
        return BasicCriterion(Matching.not_like, self, self.wrap_constant(expr))

    def ilike(self, expr: str) -> "BasicCriterion":
        return BasicCriterion(Matching.ilike, self, self.wrap_constant(expr))

    def not_ilike(self, expr: str) -> "BasicCriterion":
        return BasicCriterion(Matching.not_ilike, self, self.wrap_constant(expr))

    def rlike(self, expr: str) -> "BasicCriterion":
        return BasicCriterion(Matching.rlike, self, self.wrap_constant(expr))

    def regex(self, pattern: str) -> "BasicCriterion":
        return BasicCriterion(Matching.regex, self, self.wrap_constant(pattern))

    def regexp(self, pattern: str) -> "BasicCriterion":
        return BasicCriterion(Matching.regexp, self, self.wrap_constant(pattern))

    def between(self, lower: Any, upper: Any) -> "BetweenCriterion":
        return BetweenCriterion(self, self.wrap_constant(lower), self.wrap_constant(upper))

    def from_to(self, start: Any, end: Any) -> "PeriodCriterion":
        return PeriodCriterion(self, self.wrap_constant(start), self.wrap_constant(end))

    def as_of(self, expr: str) -> "BasicCriterion":
        return BasicCriterion(Matching.as_of, self, self.wrap_constant(expr))

    def all_(self) -> "All":
        return All(self)

    def isin(self, arg: Union[list, tuple, set, "Term"]) -> "ContainsCriterion":
        if isinstance(arg, (list, tuple, set)):
            return ContainsCriterion(self, Tuple(*[self.wrap_constant(value) for value in arg]))
        return ContainsCriterion(self, arg)

    def notin(self, arg: Union[list, tuple, set, "Term"]) -> "ContainsCriterion":
        return self.isin(arg).negate()

    def bin_regex(self, pattern: str) -> "BasicCriterion":
        return BasicCriterion(Matching.bin_regex, self, self.wrap_constant(pattern))

    def negate(self) -> "Not":
        return Not(self)

    def lshift(self, other: Any) -> "ArithmeticExpression":
        return self << other

    def rshift(self, other: Any) -> "ArithmeticExpression":
        return self >> other

    def __invert__(self) -> "Not":
        return Not(self)

    def __pos__(self) -> "Term":
        return self

    def __neg__(self) -> "Negative":
        return Negative(self)

    def __add__(self, other: Any) -> "ArithmeticExpression":
        return ArithmeticExpression(Arithmetic.add, self, self.wrap_constant(other))

    def __sub__(self, other: Any) -> "ArithmeticExpression":
        return ArithmeticExpression(Arithmetic.sub, self, self.wrap_constant(other))

    def __mul__(self, other: Any) -> "ArithmeticExpression":
        return ArithmeticExpression(Arithmetic.mul, self, self.wrap_constant(other))

    def __truediv__(self, other: Any) -> "ArithmeticExpression":
        return ArithmeticExpression(Arithmetic.div, self, self.wrap_constant(other))

    def __pow__(self, other: Any) -> "Pow":
        return Pow(self, other)

    def __mod__(self, other: Any) -> "Mod":
        return Mod(self, other)

    def __radd__(self, other: Any) -> "ArithmeticExpression":
        return ArithmeticExpression(Arithmetic.add, self.wrap_constant(other), self)

    def __rsub__(self, other: Any) -> "ArithmeticExpression":
        return ArithmeticExpression(Arithmetic.sub, self.wrap_constant(other), self)

    def __rmul__(self, other: Any) -> "ArithmeticExpression":
        return ArithmeticExpression(Arithmetic.mul, self.wrap_constant(other), self)

    def __rtruediv__(self, other: Any) -> "ArithmeticExpression":
        return ArithmeticExpression(Arithmetic.div, self.wrap_constant(other), self)

    def __lshift__(self, other: Any) -> "ArithmeticExpression":
        return ArithmeticExpression(Arithmetic.lshift, self, self.wrap_constant(other))

    def __rshift__(self, other: Any) -> "ArithmeticExpression":
        return ArithmeticExpression(Arithmetic.rshift, self, self.wrap_constant(other))

    def __rlshift__(self, other: Any) -> "ArithmeticExpression":
        return ArithmeticExpression(Arithmetic.lshift, self.wrap_constant(other), self)

    def __rrshift__(self, other: Any) -> "ArithmeticExpression":
        return ArithmeticExpression(Arithmetic.rshift, self.wrap_constant(other), self)

    def __eq__(self, other: Any) -> "BasicCriterion":
        return BasicCriterion(Equality.eq, self, self.wrap_constant(other))

    def __ne__(self, other: Any) -> "BasicCriterion":
        return BasicCriterion(Equality.ne, self, self.wrap_constant(other))

    def __gt__(self, other: Any) -> "BasicCriterion":
        return BasicCriterion(Equality.gt, self, self.wrap_constant(other))

    def __ge__(self, other: Any) -> "BasicCriterion":
        return BasicCriterion(Equality.gte, self, self.wrap_constant(other))

    def __lt__(self, other: Any) -> "BasicCriterion":
        return BasicCriterion(Equality.lt, self, self.wrap_constant(other))

    def __le__(self, other: Any) -> "BasicCriterion":
        return BasicCriterion(Equality.lte, self, self.wrap_constant(other))

    def __getitem__(self, item: slice) -> "BetweenCriterion":
        if not isinstance(item, slice):
            raise TypeError("Field' object is not subscriptable")
        return self.between(item.start, item.stop)

    def __str__(self) -> str:
        return self.get_sql(quote_char='"', secondary_quote_char="'")

    def __hash__(self) -> int:
        return hash(self.get_sql(with_alias=True, with_namespace=True))

    def get_sql(self, **kwargs: Any) -> str:
        raise NotImplementedError()


class Parameter(Term):
    is_aggregate = None

    def __init__(self, placeholder: Union[str, int]) -> None:
        super().__init__()
        self.placeholder = placeholder

    def get_sql(self, **kwargs: Any) -> str:
        return str(self.placeholder)


class QmarkParameter(Parameter):
    """Question mark style, e.g. ...WHERE name=?"""

    def __init__(self) -> None:
        pass

    def get_sql(self, **kwargs: Any) -> str:
        return "?"


class NumericParameter(Parameter):
    """Numeric, positional style, e.g. ...WHERE name=:1"""

    def get_sql(self, **kwargs: Any) -> str:
        return ":{placeholder}".format(placeholder=self.placeholder)


class NamedParameter(Parameter):
    """Named style, e.g. ...WHERE name=:name"""

    def get_sql(self, **kwargs: Any) -> str:
        return ":{placeholder}".format(placeholder=self.placeholder)


class FormatParameter(Parameter):
    """ANSI C printf format codes, e.g. ...WHERE name=%s"""

    def __init__(self) -> None:
        pass

    def get_sql(self, **kwargs: Any) -> str:
        return "%s"


class PyformatParameter(Parameter):
    """Python extended format codes, e.g. ...WHERE name=%(name)s"""

    def get_sql(self, **kwargs: Any) -> str:
        return "%({placeholder})s".format(placeholder=self.placeholder)


class Negative(Term):
    def __init__(self, term: Term) -> None:
        super().__init__()
        self.term = term

    @property
    def is_aggregate(self) -> Optional[bool]:
        return self.term.is_aggregate

    def get_sql(self, **kwargs: Any) -> str:
        return "-{term}".format(term=self.term.get_sql(**kwargs))


class ValueWrapper(Term):
    is_aggregate = None

    def __init__(self, value: Any, alias: Optional[str] = None) -> None:
        super().__init__(alias)
        self.value = value

    def get_value_sql(self, **kwargs: Any) -> str:
        return self.get_formatted_value(self.value, **kwargs)

    @classmethod
    def get_formatted_value(cls, value: Any, **kwargs):
        quote_char = kwargs.get("secondary_quote_char") or ""

        # FIXME escape values
        if isinstance(value, Term):
            return value.get_sql(**kwargs)
        if isinstance(value, Enum):
            return cls.get_formatted_value(value.value, **kwargs)
        if isinstance(value, date):
            return cls.get_formatted_value(value.isoformat(), **kwargs)
        if isinstance(value, str):
            value = value.replace(quote_char, quote_char * 2)
            return format_quotes(value, quote_char)
        if isinstance(value, bool):
            return str.lower(str(value))
        if isinstance(value, uuid.UUID):
            return cls.get_formatted_value(str(value), **kwargs)
        if value is None:
            return "null"
        return str(value)

    def get_sql(self, quote_char: Optional[str] = None, secondary_quote_char: str = "'", **kwargs: Any) -> str:
        sql = self.get_value_sql(quote_char=quote_char, secondary_quote_char=secondary_quote_char, **kwargs)
        return format_alias_sql(sql, self.alias, quote_char=quote_char, **kwargs)


class JSON(Term):
    table = None

    def __init__(self, value: Any = None, alias: Optional[str] = None) -> None:
        super().__init__(alias)
        self.value = value

    def _recursive_get_sql(self, value: Any, **kwargs: Any) -> str:
        if isinstance(value, dict):
            return self._get_dict_sql(value, **kwargs)
        if isinstance(value, list):
            return self._get_list_sql(value, **kwargs)
        if isinstance(value, str):
            return self._get_str_sql(value, **kwargs)
        return str(value)

    def _get_dict_sql(self, value: dict, **kwargs: Any) -> str:
        pairs = [
            "{key}:{value}".format(
                key=self._recursive_get_sql(k, **kwargs),
                value=self._recursive_get_sql(v, **kwargs),
            )
            for k, v in value.items()
        ]
        return "".join(["{", ",".join(pairs), "}"])

    def _get_list_sql(self, value: list, **kwargs: Any) -> str:
        pairs = [self._recursive_get_sql(v, **kwargs) for v in value]
        return "".join(["[", ",".join(pairs), "]"])

    @staticmethod
    def _get_str_sql(value: str, quote_char: str = '"', **kwargs: Any) -> str:
        return format_quotes(value, quote_char)

    def get_sql(self, secondary_quote_char: str = "'", **kwargs: Any) -> str:
        sql = format_quotes(self._recursive_get_sql(self.value), secondary_quote_char)
        return format_alias_sql(sql, self.alias, **kwargs)

    def get_json_value(self, key_or_index: Union[str, int]) -> "BasicCriterion":
        return BasicCriterion(JSONOperators.GET_JSON_VALUE, self, self.wrap_constant(key_or_index))

    def get_text_value(self, key_or_index: Union[str, int]) -> "BasicCriterion":
        return BasicCriterion(JSONOperators.GET_TEXT_VALUE, self, self.wrap_constant(key_or_index))

    def get_path_json_value(self, path_json: str) -> "BasicCriterion":
        return BasicCriterion(JSONOperators.GET_PATH_JSON_VALUE, self, self.wrap_json(path_json))

    def get_path_text_value(self, path_json: str) -> "BasicCriterion":
        return BasicCriterion(JSONOperators.GET_PATH_TEXT_VALUE, self, self.wrap_json(path_json))

    def has_key(self, other: Any) -> "BasicCriterion":
        return BasicCriterion(JSONOperators.HAS_KEY, self, self.wrap_json(other))

    def contains(self, other: Any) -> "BasicCriterion":
        return BasicCriterion(JSONOperators.CONTAINS, self, self.wrap_json(other))

    def contained_by(self, other: Any) -> "BasicCriterion":
        return BasicCriterion(JSONOperators.CONTAINED_BY, self, self.wrap_json(other))

    def has_keys(self, other: Iterable) -> "BasicCriterion":
        return BasicCriterion(JSONOperators.HAS_KEYS, self, Array(*other))

    def has_any_keys(self, other: Iterable) -> "BasicCriterion":
        return BasicCriterion(JSONOperators.HAS_ANY_KEYS, self, Array(*other))


class Values(Term):
    def __init__(self, field: Union[str, "Field"]) -> None:
        super().__init__(None)
        self.field = Field(field) if not isinstance(field, Field) else field

    def get_sql(self, quote_char: Optional[str] = None, **kwargs: Any) -> str:
        return "VALUES({value})".format(value=self.field.get_sql(quote_char=quote_char, **kwargs))


class LiteralValue(Term):
    def __init__(self, value, alias: Optional[str] = None) -> None:
        super().__init__(alias)
        self._value = value

    def get_sql(self, **kwargs: Any) -> str:
        return format_alias_sql(self._value, self.alias, **kwargs)


class NullValue(LiteralValue):
    def __init__(self, alias: Optional[str] = None) -> None:
        super().__init__("NULL", alias)


class SystemTimeValue(LiteralValue):
    def __init__(self, alias: Optional[str] = None) -> None:
        super().__init__("SYSTEM_TIME", alias)


class Criterion(Term):
    def __and__(self, other: Any) -> "ComplexCriterion":
        return ComplexCriterion(Boolean.and_, self, other)

    def __or__(self, other: Any) -> "ComplexCriterion":
        return ComplexCriterion(Boolean.or_, self, other)

    def __xor__(self, other: Any) -> "ComplexCriterion":
        return ComplexCriterion(Boolean.xor_, self, other)

    @staticmethod
    def any(terms: Iterable[Term] = ()) -> "EmptyCriterion":
        crit = EmptyCriterion()

        for term in terms:
            crit |= term

        return crit

    @staticmethod
    def all(terms: Iterable[Any] = ()) -> "EmptyCriterion":
        crit = EmptyCriterion()

        for term in terms:
            crit &= term

        return crit

    def get_sql(self) -> str:
        raise NotImplementedError()


class EmptyCriterion(Criterion):
    is_aggregate = None
    tables_ = set()

    def fields_(self) -> Set["Field"]:
        return set()

    def __and__(self, other: Any) -> Any:
        return other

    def __or__(self, other: Any) -> Any:
        return other

    def __xor__(self, other: Any) -> Any:
        return other


class Field(Criterion, JSON):
    def __init__(
        self, name: str, alias: Optional[str] = None, table: Optional[Union[str, "Selectable"]] = None
    ) -> None:
        super().__init__(alias=alias)
        self.name = name
        self.table = table

    def nodes_(self) -> Iterator[NodeT]:
        yield self
        if self.table is not None:
            yield from self.table.nodes_()

    @builder
    def replace_table(self, current_table: Optional["Table"], new_table: Optional["Table"]) -> "Field":
        """
        Replaces all occurrences of the specified table with the new table. Useful when reusing fields across queries.

        :param current_table:
            The table to be replaced.
        :param new_table:
            The table to replace with.
        :return:
            A copy of the field with the tables replaced.
        """
        self.table = new_table if self.table == current_table else self.table

    def get_sql(self, **kwargs: Any) -> str:
        with_alias = kwargs.pop("with_alias", False)
        with_namespace = kwargs.pop("with_namespace", False)
        quote_char = kwargs.pop("quote_char", None)

        field_sql = format_quotes(self.name, quote_char)

        # Need to add namespace if the table has an alias
        if self.table and (with_namespace or self.table.alias):
            table_name = self.table.get_table_name()
            field_sql = "{namespace}.{name}".format(
                namespace=format_quotes(table_name, quote_char),
                name=field_sql,
            )

        field_alias = getattr(self, "alias", None)
        if with_alias:
            return format_alias_sql(field_sql, field_alias, quote_char=quote_char, **kwargs)
        return field_sql


class Index(Term):
    def __init__(self, name: str, alias: Optional[str] = None) -> None:
        super().__init__(alias)
        self.name = name

    def get_sql(self, quote_char: Optional[str] = None, **kwargs: Any) -> str:
        return format_quotes(self.name, quote_char)


class Star(Field):
    def __init__(self, table: Optional[Union[str, "Selectable"]] = None) -> None:
        super().__init__("*", table=table)

    def nodes_(self) -> Iterator[NodeT]:
        yield self
        if self.table is not None:
            yield from self.table.nodes_()

    def get_sql(
        self, with_alias: bool = False, with_namespace: bool = False, quote_char: Optional[str] = None, **kwargs: Any
    ) -> str:
        if self.table and (with_namespace or self.table.alias):
            namespace = self.table.alias or getattr(self.table, "_table_name")
            return "{}.*".format(format_quotes(namespace, quote_char))

        return "*"


class Tuple(Criterion):
    def __init__(self, *values: Any) -> None:
        super().__init__()
        self.values = [self.wrap_constant(value) for value in values]

    def nodes_(self) -> Iterator[NodeT]:
        yield self
        for value in self.values:
            yield from value.nodes_()

    def get_sql(self, **kwargs: Any) -> str:
        sql = "({})".format(",".join(term.get_sql(**kwargs) for term in self.values))
        return format_alias_sql(sql, self.alias, **kwargs)

    @property
    def is_aggregate(self) -> bool:
        return resolve_is_aggregate([val.is_aggregate for val in self.values])

    @builder
    def replace_table(self, current_table: Optional["Table"], new_table: Optional["Table"]) -> "Tuple":
        """
        Replaces all occurrences of the specified table with the new table. Useful when reusing fields across queries.

        :param current_table:
            The table to be replaced.
        :param new_table:
            The table to replace with.
        :return:
            A copy of the field with the tables replaced.
        """
        self.values = [value.replace_table(current_table, new_table) for value in self.values]


class Array(Tuple):
    def get_sql(self, **kwargs: Any) -> str:
        dialect = kwargs.get("dialect", None)
        values = ",".join(term.get_sql(**kwargs) for term in self.values)

        sql = "[{}]".format(values)
        if dialect in (Dialects.POSTGRESQL, Dialects.REDSHIFT):
            sql = "ARRAY[{}]".format(values) if len(values) > 0 else "'{}'"

        return format_alias_sql(sql, self.alias, **kwargs)


class Bracket(Tuple):
    def __init__(self, *values: Any) -> None:
        super().__init__()
        self.values = values


class Struct(Criterion):
    def __init__(self, *values: Any, field_names: List[str] = None) -> None:
        super().__init__()
        if field_names is None:
            self.terms = [self.wrap_constant(value) for value in values]
        elif len(field_names) == len(values):
            self.terms = [self.wrap_constant(value).as_(name) for value, name in zip(values, field_names)]
        else:
            raise Exception("field_names must have the same length as the number of fields")

    def get_sql(self, **kwargs: Any) -> str:
<<<<<<< HEAD
        sql = "STRUCT({})".format(",".join([term.get_sql(as_keyword = True) for term in self.terms]))
=======
        sql = "STRUCT({})".format(", ".join([term.get_sql(as_keyword = True) for term in self.terms]))
>>>>>>> d698d00b
        return format_alias_sql(sql, self.alias, **kwargs)

class NestedCriterion(Criterion):
    def __init__(
        self,
        comparator: Comparator,
        nested_comparator: "ComplexCriterion",
        left: Any,
        right: Any,
        nested: Any,
        alias: Optional[str] = None,
    ) -> None:
        super().__init__(alias)
        self.left = left
        self.comparator = comparator
        self.nested_comparator = nested_comparator
        self.right = right
        self.nested = nested

    def nodes_(self) -> Iterator[NodeT]:
        yield self
        yield from self.right.nodes_()
        yield from self.left.nodes_()
        yield from self.nested.nodes_()

    @property
    def is_aggregate(self) -> Optional[bool]:
        return resolve_is_aggregate([term.is_aggregate for term in [self.left, self.right, self.nested]])

    @builder
    def replace_table(self, current_table: Optional["Table"], new_table: Optional["Table"]) -> "NestedCriterion":
        """
        Replaces all occurrences of the specified table with the new table. Useful when reusing fields across queries.

        :param current_table:
            The table to be replaced.
        :param new_table:
            The table to replace with.
        :return:
            A copy of the criterion with the tables replaced.
        """
        self.left = self.left.replace_table(current_table, new_table)
        self.right = self.right.replace_table(current_table, new_table)
        self.nested = self.right.replace_table(current_table, new_table)

    def get_sql(self, with_alias: bool = False, **kwargs: Any) -> str:
        sql = "{left}{comparator}{right}{nested_comparator}{nested}".format(
            left=self.left.get_sql(**kwargs),
            comparator=self.comparator.value,
            right=self.right.get_sql(**kwargs),
            nested_comparator=self.nested_comparator.value,
            nested=self.nested.get_sql(**kwargs),
        )

        if with_alias:
            return format_alias_sql(sql=sql, alias=self.alias, **kwargs)

        return sql


class BasicCriterion(Criterion):
    def __init__(self, comparator: Comparator, left: Term, right: Term, alias: Optional[str] = None) -> None:
        """
        A wrapper for a basic criterion such as equality or inequality. This wraps three parts, a left and right term
        and a comparator which defines the type of comparison.


        :param comparator:
            Type: Comparator
            This defines the type of comparison, such as {quote}={quote} or {quote}>{quote}.
        :param left:
            The term on the left side of the expression.
        :param right:
            The term on the right side of the expression.
        """
        super().__init__(alias)
        self.comparator = comparator
        self.left = left
        self.right = right

    def nodes_(self) -> Iterator[NodeT]:
        yield self
        yield from self.right.nodes_()
        yield from self.left.nodes_()

    @property
    def is_aggregate(self) -> Optional[bool]:
        return resolve_is_aggregate([term.is_aggregate for term in [self.left, self.right]])

    @builder
    def replace_table(self, current_table: Optional["Table"], new_table: Optional["Table"]) -> "BasicCriterion":
        """
        Replaces all occurrences of the specified table with the new table. Useful when reusing fields across queries.

        :param current_table:
            The table to be replaced.
        :param new_table:
            The table to replace with.
        :return:
            A copy of the criterion with the tables replaced.
        """
        self.left = self.left.replace_table(current_table, new_table)
        self.right = self.right.replace_table(current_table, new_table)

    def get_sql(self, quote_char: str = '"', with_alias: bool = False, **kwargs: Any) -> str:
        sql = "{left}{comparator}{right}".format(
            comparator=self.comparator.value,
            left=self.left.get_sql(quote_char=quote_char, **kwargs),
            right=self.right.get_sql(quote_char=quote_char, **kwargs),
        )
        if with_alias:
            return format_alias_sql(sql, self.alias, **kwargs)
        return sql


class ContainsCriterion(Criterion):
    def __init__(self, term: Any, container: Term, alias: Optional[str] = None) -> None:
        """
        A wrapper for a "IN" criterion.  This wraps two parts, a term and a container.  The term is the part of the
        expression that is checked for membership in the container.  The container can either be a list or a subquery.


        :param term:
            The term to assert membership for within the container.
        :param container:
            A list or subquery.
        """
        super().__init__(alias)
        self.term = term
        self.container = container
        self._is_negated = False

    def nodes_(self) -> Iterator[NodeT]:
        yield self
        yield from self.term.nodes_()
        yield from self.container.nodes_()

    @property
    def is_aggregate(self) -> Optional[bool]:
        return self.term.is_aggregate

    @builder
    def replace_table(self, current_table: Optional["Table"], new_table: Optional["Table"]) -> "ContainsCriterion":
        """
        Replaces all occurrences of the specified table with the new table. Useful when reusing fields across queries.

        :param current_table:
            The table to be replaced.
        :param new_table:
            The table to replace with.
        :return:
            A copy of the criterion with the tables replaced.
        """
        self.term = self.term.replace_table(current_table, new_table)

    def get_sql(self, subquery: Any = None, **kwargs: Any) -> str:
        sql = "{term} {not_}IN {container}".format(
            term=self.term.get_sql(**kwargs),
            container=self.container.get_sql(subquery=True, **kwargs),
            not_="NOT " if self._is_negated else "",
        )
        return format_alias_sql(sql, self.alias, **kwargs)

    @builder
    def negate(self) -> "ContainsCriterion":
        self._is_negated = True


class ExistsCriterion(Criterion):
    def __init__(self, container, alias=None):
        super(ExistsCriterion, self).__init__(alias)
        self.container = container
        self._is_negated = False

    def get_sql(self, **kwargs):
        # FIXME escape
        return "{not_}EXISTS {container}".format(
            container=self.container.get_sql(**kwargs), not_='NOT ' if self._is_negated else ''
        )

    def negate(self):
        self._is_negated = True
        return self


class RangeCriterion(Criterion):
    def __init__(self, term: Term, start: Any, end: Any, alias: Optional[str] = None) -> str:
        super().__init__(alias)
        self.term = term
        self.start = start
        self.end = end

    def nodes_(self) -> Iterator[NodeT]:
        yield self
        yield from self.term.nodes_()
        yield from self.start.nodes_()
        yield from self.end.nodes_()

    @property
    def is_aggregate(self) -> Optional[bool]:
        return self.term.is_aggregate


class BetweenCriterion(RangeCriterion):
    @builder
    def replace_table(self, current_table: Optional["Table"], new_table: Optional["Table"]) -> "BetweenCriterion":
        """
        Replaces all occurrences of the specified table with the new table. Useful when reusing fields across queries.

        :param current_table:
            The table to be replaced.
        :param new_table:
            The table to replace with.
        :return:
            A copy of the criterion with the tables replaced.
        """
        self.term = self.term.replace_table(current_table, new_table)

    def get_sql(self, **kwargs: Any) -> str:
        # FIXME escape
        sql = "{term} BETWEEN {start} AND {end}".format(
            term=self.term.get_sql(**kwargs),
            start=self.start.get_sql(**kwargs),
            end=self.end.get_sql(**kwargs),
        )
        return format_alias_sql(sql, self.alias, **kwargs)


class PeriodCriterion(RangeCriterion):
    def get_sql(self, **kwargs: Any) -> str:
        sql = "{term} FROM {start} TO {end}".format(
            term=self.term.get_sql(**kwargs),
            start=self.start.get_sql(**kwargs),
            end=self.end.get_sql(**kwargs),
        )
        return format_alias_sql(sql, self.alias, **kwargs)


class BitwiseAndCriterion(Criterion):
    def __init__(self, term: Term, value: Any, alias: Optional[str] = None) -> None:
        super().__init__(alias)
        self.term = term
        self.value = value

    def nodes_(self) -> Iterator[NodeT]:
        yield self
        yield from self.term.nodes_()
        yield from self.value.nodes_()

    @builder
    def replace_table(self, current_table: Optional["Table"], new_table: Optional["Table"]) -> "BitwiseAndCriterion":
        """
        Replaces all occurrences of the specified table with the new table. Useful when reusing fields across queries.

        :param current_table:
            The table to be replaced.
        :param new_table:
            The table to replace with.
        :return:
            A copy of the criterion with the tables replaced.
        """
        self.term = self.term.replace_table(current_table, new_table)

    def get_sql(self, **kwargs: Any) -> str:
        sql = "({term} & {value})".format(
            term=self.term.get_sql(**kwargs),
            value=self.value,
        )
        return format_alias_sql(sql, self.alias, **kwargs)


class NullCriterion(Criterion):
    def __init__(self, term: Term, alias: Optional[str] = None) -> None:
        super().__init__(alias)
        self.term = term

    def nodes_(self) -> Iterator[NodeT]:
        yield self
        yield from self.term.nodes_()

    @builder
    def replace_table(self, current_table: Optional["Table"], new_table: Optional["Table"]) -> "NullCriterion":
        """
        Replaces all occurrences of the specified table with the new table. Useful when reusing fields across queries.

        :param current_table:
            The table to be replaced.
        :param new_table:
            The table to replace with.
        :return:
            A copy of the criterion with the tables replaced.
        """
        self.term = self.term.replace_table(current_table, new_table)

    def get_sql(self, with_alias: bool = False, **kwargs: Any) -> str:
        sql = "{term} IS NULL".format(
            term=self.term.get_sql(**kwargs),
        )
        return format_alias_sql(sql, self.alias, **kwargs)


class NotNullCriterion(NullCriterion):
    def get_sql(self, with_alias: bool = False, **kwargs: Any) -> str:
        sql = "{term} IS NOT NULL".format(
            term=self.term.get_sql(**kwargs),
        )
        return format_alias_sql(sql, self.alias, **kwargs)


class ComplexCriterion(BasicCriterion):
    def get_sql(self, subcriterion: bool = False, **kwargs: Any) -> str:
        sql = "{left} {comparator} {right}".format(
            comparator=self.comparator.value,
            left=self.left.get_sql(subcriterion=self.needs_brackets(self.left), **kwargs),
            right=self.right.get_sql(subcriterion=self.needs_brackets(self.right), **kwargs),
        )

        if subcriterion:
            return "({criterion})".format(criterion=sql)

        return sql

    def needs_brackets(self, term: Term) -> bool:
        return isinstance(term, ComplexCriterion) and not term.comparator == self.comparator


class ArithmeticExpression(Term):
    """
    Wrapper for an arithmetic function.  Can be simple with two terms or complex with nested terms. Order of operations
    are also preserved.
    """

    add_order = [Arithmetic.add, Arithmetic.sub]

    def __init__(self, operator: Arithmetic, left: Any, right: Any, alias: Optional[str] = None) -> None:
        """
        Wrapper for an arithmetic expression.

        :param operator:
            Type: Arithmetic
            An operator for the expression such as {quote}+{quote} or {quote}/{quote}

        :param left:
            The term on the left side of the expression.
        :param right:
            The term on the right side of the expression.
        :param alias:
            (Optional) an alias for the term which can be used inside a select statement.
        :return:
        """
        super().__init__(alias)
        self.operator = operator
        self.left = left
        self.right = right

    def nodes_(self) -> Iterator[NodeT]:
        yield self
        yield from self.left.nodes_()
        yield from self.right.nodes_()

    @property
    def is_aggregate(self) -> Optional[bool]:
        # True if both left and right terms are True or None. None if both terms are None. Otherwise, False
        return resolve_is_aggregate([self.left.is_aggregate, self.right.is_aggregate])

    @builder
    def replace_table(self, current_table: Optional["Table"], new_table: Optional["Table"]) -> "ArithmeticExpression":
        """
        Replaces all occurrences of the specified table with the new table. Useful when reusing fields across queries.

        :param current_table:
            The table to be replaced.
        :param new_table:
            The table to replace with.
        :return:
            A copy of the term with the tables replaced.
        """
        self.left = self.left.replace_table(current_table, new_table)
        self.right = self.right.replace_table(current_table, new_table)

    def left_needs_parens(self, curr_op, left_op) -> bool:
        """
        Returns true if the expression on the left of the current operator needs to be enclosed in parentheses.

        :param current_op:
            The current operator.
        :param left_op:
            The highest level operator of the left expression.
        """
        if left_op is None:
            # If the left expression is a single item.
            return False
        if curr_op in self.add_order:
            # If the current operator is '+' or '-'.
            return False
        # The current operator is '*' or '/'. If the left operator is '+' or '-', we need to add parentheses:
        # e.g. (A + B) / ..., (A - B) / ...
        # Otherwise, no parentheses are necessary:
        # e.g. A * B / ..., A / B / ...
        return left_op in self.add_order

    def right_needs_parens(self, curr_op, right_op) -> bool:
        """
        Returns true if the expression on the right of the current operator needs to be enclosed in parentheses.

        :param current_op:
            The current operator.
        :param right_op:
            The highest level operator of the right expression.
        """
        if right_op is None:
            # If the right expression is a single item.
            return False
        if curr_op == Arithmetic.add:
            return False
        if curr_op == Arithmetic.div:
            return True
        # The current operator is '*' or '-. If the right operator is '+' or '-', we need to add parentheses:
        # e.g. ... - (A + B), ... - (A - B)
        # Otherwise, no parentheses are necessary:
        # e.g. ... - A / B, ... - A * B
        return right_op in self.add_order

    def get_sql(self, with_alias: bool = False, **kwargs: Any) -> str:
        left_op, right_op = [getattr(side, "operator", None) for side in [self.left, self.right]]

        arithmetic_sql = "{left}{operator}{right}".format(
            operator=self.operator.value,
            left=("({})" if self.left_needs_parens(self.operator, left_op) else "{}").format(
                self.left.get_sql(**kwargs)
            ),
            right=("({})" if self.right_needs_parens(self.operator, right_op) else "{}").format(
                self.right.get_sql(**kwargs)
            ),
        )

        if with_alias:
            return format_alias_sql(arithmetic_sql, self.alias, **kwargs)

        return arithmetic_sql


class Case(Criterion):
    def __init__(self, alias: Optional[str] = None) -> None:
        super().__init__(alias=alias)
        self._cases = []
        self._else = None

    def nodes_(self) -> Iterator[NodeT]:
        yield self

        for criterion, term in self._cases:
            yield from criterion.nodes_()
            yield from term.nodes_()

        if self._else is not None:
            yield from self._else.nodes_()

    @property
    def is_aggregate(self) -> Optional[bool]:
        # True if all criterions/cases are True or None. None all cases are None. Otherwise, False
        return resolve_is_aggregate(
            [criterion.is_aggregate or term.is_aggregate for criterion, term in self._cases]
            + [self._else.is_aggregate if self._else else None]
        )

    @builder
    def when(self, criterion: Any, term: Any) -> "Case":
        self._cases.append((criterion, self.wrap_constant(term)))

    @builder
    def replace_table(self, current_table: Optional["Table"], new_table: Optional["Table"]) -> "Case":
        """
        Replaces all occurrences of the specified table with the new table. Useful when reusing fields across queries.

        :param current_table:
            The table to be replaced.
        :param new_table:
            The table to replace with.
        :return:
            A copy of the term with the tables replaced.
        """
        self._cases = [
            [
                criterion.replace_table(current_table, new_table),
                term.replace_table(current_table, new_table),
            ]
            for criterion, term in self._cases
        ]
        self._else = self._else.replace_table(current_table, new_table) if self._else else None

    @builder
    def else_(self, term: Any) -> "Case":
        self._else = self.wrap_constant(term)
        return self

    def get_sql(self, with_alias: bool = False, **kwargs: Any) -> str:
        if not self._cases:
            raise CaseException("At least one 'when' case is required for a CASE statement.")

        cases = " ".join(
            "WHEN {when} THEN {then}".format(when=criterion.get_sql(**kwargs), then=term.get_sql(**kwargs))
            for criterion, term in self._cases
        )
        else_ = " ELSE {}".format(self._else.get_sql(**kwargs)) if self._else else ""

        case_sql = "CASE {cases}{else_} END".format(cases=cases, else_=else_)

        if with_alias:
            return format_alias_sql(case_sql, self.alias, **kwargs)

        return case_sql


class Not(Criterion):
    def __init__(self, term: Any, alias: Optional[str] = None) -> None:
        super().__init__(alias=alias)
        self.term = term

    def nodes_(self) -> Iterator[NodeT]:
        yield self
        yield from self.term.nodes_()

    def get_sql(self, **kwargs: Any) -> str:
        kwargs["subcriterion"] = True
        sql = "NOT {term}".format(term=self.term.get_sql(**kwargs))
        return format_alias_sql(sql, self.alias, **kwargs)

    @ignore_copy
    def __getattr__(self, name: str) -> Any:
        """
        Delegate method calls to the class wrapped by Not().
        Re-wrap methods on child classes of Term (e.g. isin, eg...) to retain 'NOT <term>' output.
        """
        item_func = getattr(self.term, name)

        if not inspect.ismethod(item_func):
            return item_func

        def inner(inner_self, *args, **kwargs):
            result = item_func(inner_self, *args, **kwargs)
            if isinstance(result, (Term,)):
                return Not(result)
            return result

        return inner

    @builder
    def replace_table(self, current_table: Optional["Table"], new_table: Optional["Table"]) -> "Not":
        """
        Replaces all occurrences of the specified table with the new table. Useful when reusing fields across queries.

        :param current_table:
            The table to be replaced.
        :param new_table:
            The table to replace with.
        :return:
            A copy of the criterion with the tables replaced.
        """
        self.term = self.term.replace_table(current_table, new_table)


class All(Criterion):
    def __init__(self, term: Any, alias: Optional[str] = None) -> None:
        super().__init__(alias=alias)
        self.term = term

    def nodes_(self) -> Iterator[NodeT]:
        yield self
        yield from self.term.nodes_()

    def get_sql(self, **kwargs: Any) -> str:
        sql = "{term} ALL".format(term=self.term.get_sql(**kwargs))
        return format_alias_sql(sql, self.alias, **kwargs)


class CustomFunction:
    def __init__(self, name: str, params: Optional[Sequence] = None) -> None:
        self.name = name
        self.params = params

    def __call__(self, *args: Any, **kwargs: Any) -> "Function":
        if not self._has_params():
            return Function(self.name, alias=kwargs.get("alias"))

        if not self._is_valid_function_call(*args):
            raise FunctionException(
                "Function {name} require these arguments ({params}), ({args}) passed".format(
                    name=self.name,
                    params=", ".join(str(p) for p in self.params),
                    args=", ".join(str(p) for p in args),
                )
            )

        return Function(self.name, *args, alias=kwargs.get("alias"))

    def _has_params(self):
        return self.params is not None

    def _is_valid_function_call(self, *args):
        return len(args) == len(self.params)


class Function(Criterion):
    def __init__(self, name: str, *args: Any, **kwargs: Any) -> None:
        super().__init__(kwargs.get("alias"))
        self.name = name
        self.args = [self.wrap_constant(param) for param in args]
        self.schema = kwargs.get("schema")

    def nodes_(self) -> Iterator[NodeT]:
        yield self
        for arg in self.args:
            yield from arg.nodes_()

    @property
    def is_aggregate(self) -> Optional[bool]:
        """
        This is a shortcut that assumes if a function has a single argument and that argument is aggregated, then this
        function is also aggregated. A more sophisticated approach is needed, however it is unclear how that might work.
        :returns:
            True if the function accepts one argument and that argument is aggregate.
        """
        return resolve_is_aggregate([arg.is_aggregate for arg in self.args])

    @builder
    def replace_table(self, current_table: Optional["Table"], new_table: Optional["Table"]) -> "Function":
        """
        Replaces all occurrences of the specified table with the new table. Useful when reusing fields across queries.

        :param current_table:
            The table to be replaced.
        :param new_table:
            The table to replace with.
        :return:
            A copy of the criterion with the tables replaced.
        """
        self.args = [param.replace_table(current_table, new_table) for param in self.args]

    def get_special_params_sql(self, **kwargs: Any) -> Any:
        pass

    @staticmethod
    def get_arg_sql(arg, **kwargs):
        return arg.get_sql(with_alias=False, **kwargs) if hasattr(arg, "get_sql") else str(arg)

    def get_function_sql(self, **kwargs: Any) -> str:
        special_params_sql = self.get_special_params_sql(**kwargs)

        return "{name}({args}{special})".format(
            name=self.name,
            args=",".join(
                p.get_sql(with_alias=False, subquery=True, **kwargs)
                if hasattr(p, "get_sql")
                else self.get_arg_sql(p, **kwargs)
                for p in self.args
            ),
            special=(" " + special_params_sql) if special_params_sql else "",
        )

    def get_sql(self, **kwargs: Any) -> str:
        with_alias = kwargs.pop("with_alias", False)
        with_namespace = kwargs.pop("with_namespace", False)
        quote_char = kwargs.pop("quote_char", None)
        dialect = kwargs.pop("dialect", None)

        # FIXME escape
        function_sql = self.get_function_sql(with_namespace=with_namespace, quote_char=quote_char, dialect=dialect)

        if self.schema is not None:
            function_sql = "{schema}.{function}".format(
                schema=self.schema.get_sql(quote_char=quote_char, dialect=dialect, **kwargs),
                function=function_sql,
            )

        if with_alias:
            return format_alias_sql(function_sql, self.alias, quote_char=quote_char, **kwargs)

        return function_sql


class AggregateFunction(Function):
    is_aggregate = True

    def __init__(self, name, *args, **kwargs):
        super(AggregateFunction, self).__init__(name, *args, **kwargs)

        self._filters = []
        self._include_filter = False

    @builder
    def filter(self, *filters: Any) -> "AnalyticFunction":
        self._include_filter = True
        self._filters += filters

    def get_filter_sql(self, **kwargs: Any) -> str:
        if self._include_filter:
            return "WHERE {criterions}".format(criterions=Criterion.all(self._filters).get_sql(**kwargs))

    def get_function_sql(self, **kwargs: Any):
        sql = super(AggregateFunction, self).get_function_sql(**kwargs)
        filter_sql = self.get_filter_sql(**kwargs)

        if self._include_filter:
            sql += " FILTER({filter_sql})".format(filter_sql=filter_sql)

        return sql


class AnalyticFunction(AggregateFunction):
    is_aggregate = False
    is_analytic = True

    def __init__(self, name: str, *args: Any, **kwargs: Any) -> None:
        super().__init__(name, *args, **kwargs)
        self._filters = []
        self._partition = []
        self._orderbys = []
        self._include_filter = False
        self._include_over = False

    @builder
    def over(self, *terms: Any) -> "AnalyticFunction":
        self._include_over = True
        self._partition += terms

    @builder
    def orderby(self, *terms: Any, **kwargs: Any) -> "AnalyticFunction":
        self._include_over = True
        self._orderbys += [(term, kwargs.get("order")) for term in terms]

    def _orderby_field(self, field: Field, orient: Optional[Order], **kwargs: Any) -> str:
        if orient is None:
            return field.get_sql(**kwargs)

        return "{field} {orient}".format(
            field=field.get_sql(**kwargs),
            orient=orient.value,
        )

    def get_partition_sql(self, **kwargs: Any) -> str:
        terms = []
        if self._partition:
            terms.append(
                "PARTITION BY {args}".format(
                    args=",".join(p.get_sql(**kwargs) if hasattr(p, "get_sql") else str(p) for p in self._partition)
                )
            )

        if self._orderbys:
            terms.append(
                "ORDER BY {orderby}".format(
                    orderby=",".join(self._orderby_field(field, orient, **kwargs) for field, orient in self._orderbys)
                )
            )

        return " ".join(terms)

    def get_function_sql(self, **kwargs: Any) -> str:
        function_sql = super(AnalyticFunction, self).get_function_sql(**kwargs)
        partition_sql = self.get_partition_sql(**kwargs)

        sql = function_sql
        if self._include_over:
            sql += " OVER({partition_sql})".format(partition_sql=partition_sql)

        return sql


EdgeT = TypeVar("EdgeT", bound="WindowFrameAnalyticFunction.Edge")


class WindowFrameAnalyticFunction(AnalyticFunction):
    class Edge:
        def __init__(self, value: Optional[Union[str, int]] = None) -> None:
            self.value = value

        def __str__(self) -> str:
            return "{value} {modifier}".format(
                value=self.value or "UNBOUNDED",
                modifier=self.modifier,
            )

    def __init__(self, name: str, *args: Any, **kwargs: Any) -> None:
        super().__init__(name, *args, **kwargs)
        self.frame = None
        self.bound = None

    def _set_frame_and_bounds(self, frame: str, bound: str, and_bound: Optional[EdgeT]) -> None:
        if self.frame or self.bound:
            raise AttributeError()

        self.frame = frame
        self.bound = (bound, and_bound) if and_bound else bound

    @builder
    def rows(self, bound: Union[str, EdgeT], and_bound: Optional[EdgeT] = None) -> "WindowFrameAnalyticFunction":
        self._set_frame_and_bounds("ROWS", bound, and_bound)

    @builder
    def range(self, bound: Union[str, EdgeT], and_bound: Optional[EdgeT] = None) -> "WindowFrameAnalyticFunction":
        self._set_frame_and_bounds("RANGE", bound, and_bound)

    def get_frame_sql(self) -> str:
        if not isinstance(self.bound, tuple):
            return "{frame} {bound}".format(frame=self.frame, bound=self.bound)

        lower, upper = self.bound
        return "{frame} BETWEEN {lower} AND {upper}".format(
            frame=self.frame,
            lower=lower,
            upper=upper,
        )

    def get_partition_sql(self, **kwargs: Any) -> str:
        partition_sql = super(WindowFrameAnalyticFunction, self).get_partition_sql(**kwargs)

        if not self.frame and not self.bound:
            return partition_sql

        return "{over} {frame}".format(over=partition_sql, frame=self.get_frame_sql())


class IgnoreNullsAnalyticFunction(AnalyticFunction):
    def __init__(self, name: str, *args: Any, **kwargs: Any) -> None:
        super().__init__(name, *args, **kwargs)
        self._ignore_nulls = False

    @builder
    def ignore_nulls(self) -> "IgnoreNullsAnalyticFunction":
        self._ignore_nulls = True

    def get_special_params_sql(self, **kwargs: Any) -> Optional[str]:
        if self._ignore_nulls:
            return "IGNORE NULLS"

        # No special params unless ignoring nulls
        return None


class Interval(Node):
    templates = {
        # PostgreSQL, Redshift and Vertica require quotes around the expr and unit e.g. INTERVAL '1 week'
        Dialects.POSTGRESQL: "INTERVAL '{expr} {unit}'",
        Dialects.REDSHIFT: "INTERVAL '{expr} {unit}'",
        Dialects.VERTICA: "INTERVAL '{expr} {unit}'",
        # Oracle and MySQL requires just single quotes around the expr
        Dialects.ORACLE: "INTERVAL '{expr}' {unit}",
        Dialects.MYSQL: "INTERVAL '{expr}' {unit}",
    }

    units = ["years", "months", "days", "hours", "minutes", "seconds", "microseconds"]
    labels = ["YEAR", "MONTH", "DAY", "HOUR", "MINUTE", "SECOND", "MICROSECOND"]

    trim_pattern = re.compile(r"(^0+\.)|(\.0+$)|(^[0\-.: ]+[\-: ])|([\-:. ][0\-.: ]+$)")

    def __init__(
        self,
        years: int = 0,
        months: int = 0,
        days: int = 0,
        hours: int = 0,
        minutes: int = 0,
        seconds: int = 0,
        microseconds: int = 0,
        quarters: int = 0,
        weeks: int = 0,
        dialect: Optional[Dialects] = None,
    ):
        self.dialect = dialect
        self.largest = None
        self.smallest = None
        self.is_negative = False

        if quarters:
            self.quarters = quarters
            return

        if weeks:
            self.weeks = weeks
            return

        for unit, label, value in zip(
            self.units,
            self.labels,
            [years, months, days, hours, minutes, seconds, microseconds],
        ):
            if value:
                int_value = int(value)
                setattr(self, unit, abs(int_value))
                if self.largest is None:
                    self.largest = label
                    self.is_negative = int_value < 0
                self.smallest = label

    def __str__(self) -> str:
        return self.get_sql()

    def get_sql(self, **kwargs: Any) -> str:
        dialect = self.dialect or kwargs.get("dialect")

        if self.largest == "MICROSECOND":
            expr = getattr(self, "microseconds")
            unit = "MICROSECOND"

        elif hasattr(self, "quarters"):
            expr = getattr(self, "quarters")
            unit = "QUARTER"

        elif hasattr(self, "weeks"):
            expr = getattr(self, "weeks")
            unit = "WEEK"

        else:
            # Create the whole expression but trim out the unnecessary fields
            expr = "{years}-{months}-{days} {hours}:{minutes}:{seconds}.{microseconds}".format(
                years=getattr(self, "years", 0),
                months=getattr(self, "months", 0),
                days=getattr(self, "days", 0),
                hours=getattr(self, "hours", 0),
                minutes=getattr(self, "minutes", 0),
                seconds=getattr(self, "seconds", 0),
                microseconds=getattr(self, "microseconds", 0),
            )
            expr = self.trim_pattern.sub("", expr)
            if self.is_negative:
                expr = "-" + expr

            unit = (
                "{largest}_{smallest}".format(
                    largest=self.largest,
                    smallest=self.smallest,
                )
                if self.largest != self.smallest
                else self.largest
            )

            # Set default unit with DAY
            if unit is None:
                unit = "DAY"

        return self.templates.get(dialect, "INTERVAL '{expr} {unit}'").format(expr=expr, unit=unit)


class Pow(Function):
    def __init__(self, term: Term, exponent: float, alias: Optional[str] = None) -> None:
        super().__init__("POW", term, exponent, alias=alias)


class Mod(Function):
    def __init__(self, term: Term, modulus: float, alias: Optional[str] = None) -> None:
        super().__init__("MOD", term, modulus, alias=alias)


class Rollup(Function):
    def __init__(self, *terms: Any) -> None:
        super().__init__("ROLLUP", *terms)


class PseudoColumn(Term):
    """
    Represents a pseudo column (a "column" which yields a value when selected
    but is not actually a real table column).
    """

    def __init__(self, name: str) -> None:
        super().__init__(alias=None)
        self.name = name

    def get_sql(self, **kwargs: Any) -> str:
        return self.name


class AtTimezone(Term):
    """
    Generates AT TIME ZONE SQL.
    Examples:
        AT TIME ZONE 'US/Eastern'
        AT TIME ZONE INTERVAL '-06:00'
    """

    is_aggregate = None

    def __init__(self, field, zone, interval=False, alias=None):
        super().__init__(alias)
        self.field = Field(field) if not isinstance(field, Field) else field
        self.zone = zone
        self.interval = interval

    def get_sql(self, **kwargs):
        sql = '{name} AT TIME ZONE {interval}\'{zone}\''.format(
            name=self.field.get_sql(**kwargs),
            interval='INTERVAL ' if self.interval else '',
            zone=self.zone,
        )
        return format_alias_sql(sql, self.alias, **kwargs)<|MERGE_RESOLUTION|>--- conflicted
+++ resolved
@@ -409,8 +409,7 @@
     def _get_dict_sql(self, value: dict, **kwargs: Any) -> str:
         pairs = [
             "{key}:{value}".format(
-                key=self._recursive_get_sql(k, **kwargs),
-                value=self._recursive_get_sql(v, **kwargs),
+                key=self._recursive_get_sql(k, **kwargs), value=self._recursive_get_sql(v, **kwargs),
             )
             for k, v in value.items()
         ]
@@ -570,10 +569,7 @@
         # Need to add namespace if the table has an alias
         if self.table and (with_namespace or self.table.alias):
             table_name = self.table.get_table_name()
-            field_sql = "{namespace}.{name}".format(
-                namespace=format_quotes(table_name, quote_char),
-                name=field_sql,
-            )
+            field_sql = "{namespace}.{name}".format(namespace=format_quotes(table_name, quote_char), name=field_sql,)
 
         field_alias = getattr(self, "alias", None)
         if with_alias:
@@ -655,9 +651,8 @@
 
 
 class Bracket(Tuple):
-    def __init__(self, *values: Any) -> None:
-        super().__init__()
-        self.values = values
+    def __init__(self, term: Any) -> None:
+        super().__init__(term)
 
 
 class Struct(Criterion):
@@ -671,12 +666,9 @@
             raise Exception("field_names must have the same length as the number of fields")
 
     def get_sql(self, **kwargs: Any) -> str:
-<<<<<<< HEAD
-        sql = "STRUCT({})".format(",".join([term.get_sql(as_keyword = True) for term in self.terms]))
-=======
-        sql = "STRUCT({})".format(", ".join([term.get_sql(as_keyword = True) for term in self.terms]))
->>>>>>> d698d00b
+        sql = "STRUCT({})".format(",".join([term.get_sql(as_keyword=True) for term in self.terms]))
         return format_alias_sql(sql, self.alias, **kwargs)
+
 
 class NestedCriterion(Criterion):
     def __init__(
@@ -897,9 +889,7 @@
     def get_sql(self, **kwargs: Any) -> str:
         # FIXME escape
         sql = "{term} BETWEEN {start} AND {end}".format(
-            term=self.term.get_sql(**kwargs),
-            start=self.start.get_sql(**kwargs),
-            end=self.end.get_sql(**kwargs),
+            term=self.term.get_sql(**kwargs), start=self.start.get_sql(**kwargs), end=self.end.get_sql(**kwargs),
         )
         return format_alias_sql(sql, self.alias, **kwargs)
 
@@ -907,9 +897,7 @@
 class PeriodCriterion(RangeCriterion):
     def get_sql(self, **kwargs: Any) -> str:
         sql = "{term} FROM {start} TO {end}".format(
-            term=self.term.get_sql(**kwargs),
-            start=self.start.get_sql(**kwargs),
-            end=self.end.get_sql(**kwargs),
+            term=self.term.get_sql(**kwargs), start=self.start.get_sql(**kwargs), end=self.end.get_sql(**kwargs),
         )
         return format_alias_sql(sql, self.alias, **kwargs)
 
@@ -940,10 +928,7 @@
         self.term = self.term.replace_table(current_table, new_table)
 
     def get_sql(self, **kwargs: Any) -> str:
-        sql = "({term} & {value})".format(
-            term=self.term.get_sql(**kwargs),
-            value=self.value,
-        )
+        sql = "({term} & {value})".format(term=self.term.get_sql(**kwargs), value=self.value,)
         return format_alias_sql(sql, self.alias, **kwargs)
 
 
@@ -971,17 +956,13 @@
         self.term = self.term.replace_table(current_table, new_table)
 
     def get_sql(self, with_alias: bool = False, **kwargs: Any) -> str:
-        sql = "{term} IS NULL".format(
-            term=self.term.get_sql(**kwargs),
-        )
+        sql = "{term} IS NULL".format(term=self.term.get_sql(**kwargs),)
         return format_alias_sql(sql, self.alias, **kwargs)
 
 
 class NotNullCriterion(NullCriterion):
     def get_sql(self, with_alias: bool = False, **kwargs: Any) -> str:
-        sql = "{term} IS NOT NULL".format(
-            term=self.term.get_sql(**kwargs),
-        )
+        sql = "{term} IS NOT NULL".format(term=self.term.get_sql(**kwargs),)
         return format_alias_sql(sql, self.alias, **kwargs)
 
 
@@ -1159,10 +1140,7 @@
             A copy of the term with the tables replaced.
         """
         self._cases = [
-            [
-                criterion.replace_table(current_table, new_table),
-                term.replace_table(current_table, new_table),
-            ]
+            [criterion.replace_table(current_table, new_table), term.replace_table(current_table, new_table),]
             for criterion, term in self._cases
         ]
         self._else = self._else.replace_table(current_table, new_table) if self._else else None
@@ -1264,9 +1242,7 @@
         if not self._is_valid_function_call(*args):
             raise FunctionException(
                 "Function {name} require these arguments ({params}), ({args}) passed".format(
-                    name=self.name,
-                    params=", ".join(str(p) for p in self.params),
-                    args=", ".join(str(p) for p in args),
+                    name=self.name, params=", ".join(str(p) for p in self.params), args=", ".join(str(p) for p in args),
                 )
             )
 
@@ -1347,8 +1323,7 @@
 
         if self.schema is not None:
             function_sql = "{schema}.{function}".format(
-                schema=self.schema.get_sql(quote_char=quote_char, dialect=dialect, **kwargs),
-                function=function_sql,
+                schema=self.schema.get_sql(quote_char=quote_char, dialect=dialect, **kwargs), function=function_sql,
             )
 
         if with_alias:
@@ -1411,10 +1386,7 @@
         if orient is None:
             return field.get_sql(**kwargs)
 
-        return "{field} {orient}".format(
-            field=field.get_sql(**kwargs),
-            orient=orient.value,
-        )
+        return "{field} {orient}".format(field=field.get_sql(**kwargs), orient=orient.value,)
 
     def get_partition_sql(self, **kwargs: Any) -> str:
         terms = []
@@ -1454,10 +1426,7 @@
             self.value = value
 
         def __str__(self) -> str:
-            return "{value} {modifier}".format(
-                value=self.value or "UNBOUNDED",
-                modifier=self.modifier,
-            )
+            return "{value} {modifier}".format(value=self.value or "UNBOUNDED", modifier=self.modifier,)
 
     def __init__(self, name: str, *args: Any, **kwargs: Any) -> None:
         super().__init__(name, *args, **kwargs)
@@ -1484,11 +1453,7 @@
             return "{frame} {bound}".format(frame=self.frame, bound=self.bound)
 
         lower, upper = self.bound
-        return "{frame} BETWEEN {lower} AND {upper}".format(
-            frame=self.frame,
-            lower=lower,
-            upper=upper,
-        )
+        return "{frame} BETWEEN {lower} AND {upper}".format(frame=self.frame, lower=lower, upper=upper,)
 
     def get_partition_sql(self, **kwargs: Any) -> str:
         partition_sql = super(WindowFrameAnalyticFunction, self).get_partition_sql(**kwargs)
@@ -1559,9 +1524,7 @@
             return
 
         for unit, label, value in zip(
-            self.units,
-            self.labels,
-            [years, months, days, hours, minutes, seconds, microseconds],
+            self.units, self.labels, [years, months, days, hours, minutes, seconds, microseconds],
         ):
             if value:
                 int_value = int(value)
@@ -1605,10 +1568,7 @@
                 expr = "-" + expr
 
             unit = (
-                "{largest}_{smallest}".format(
-                    largest=self.largest,
-                    smallest=self.smallest,
-                )
+                "{largest}_{smallest}".format(largest=self.largest, smallest=self.smallest,)
                 if self.largest != self.smallest
                 else self.largest
             )
@@ -1667,8 +1627,6 @@
 
     def get_sql(self, **kwargs):
         sql = '{name} AT TIME ZONE {interval}\'{zone}\''.format(
-            name=self.field.get_sql(**kwargs),
-            interval='INTERVAL ' if self.interval else '',
-            zone=self.zone,
+            name=self.field.get_sql(**kwargs), interval='INTERVAL ' if self.interval else '', zone=self.zone,
         )
         return format_alias_sql(sql, self.alias, **kwargs)